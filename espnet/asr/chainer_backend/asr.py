#!/usr/bin/env python

# Copyright 2017 Johns Hopkins University (Shinji Watanabe)
#  Apache 2.0  (http://www.apache.org/licenses/LICENSE-2.0)

from __future__ import division

import collections
import json
import logging
import math
import os
import six

# chainer related
import chainer

from chainer import cuda
from chainer import training
from chainer import Variable

from chainer.datasets import TransformDataset

from chainer.training import extensions
from chainer.training.updaters.multiprocess_parallel_updater import gather_grads
from chainer.training.updaters.multiprocess_parallel_updater import gather_params
from chainer.training.updaters.multiprocess_parallel_updater import scatter_grads

# espnet related
from espnet.asr.asr_utils import adadelta_eps_decay
from espnet.asr.asr_utils import add_results_to_json
from espnet.asr.asr_utils import chainer_load
from espnet.asr.asr_utils import CompareValueTrigger
from espnet.asr.asr_utils import get_model_conf
from espnet.asr.asr_utils import restore_snapshot
from espnet.nets.asr_interface import ASRInterface
from espnet.utils.deterministic_utils import set_deterministic_chainer
from espnet.utils.dynamic_import import dynamic_import
from espnet.utils.io_utils import LoadInputsAndTargets
from espnet.utils.training.batchfy import make_batchset
from espnet.utils.training.iterators import ShufflingEnabler
from espnet.utils.training.iterators import ToggleableShufflingMultiprocessIterator
from espnet.utils.training.iterators import ToggleableShufflingSerialIterator
from espnet.utils.training.train_utils import check_early_stop
from espnet.utils.training.train_utils import set_early_stop

# rnnlm
import espnet.lm.chainer_backend.extlm as extlm_chainer
import espnet.lm.chainer_backend.lm as lm_chainer

# numpy related
import matplotlib
import numpy as np

from espnet.utils.training.tensorboard_logger import TensorboardLogger
from tensorboardX import SummaryWriter

matplotlib.use('Agg')

REPORT_INTERVAL = 100


# copied from https://github.com/chainer/chainer/blob/master/chainer/optimizer.py
def sum_sqnorm(arr):
    """Calculate the norm of the array.

    Args:
        arr (numpy.ndarray)

    Returns:
        Float: Sum of the norm calculated from the given array.

    """
    sq_sum = collections.defaultdict(float)
    for x in arr:
        with cuda.get_device_from_array(x) as dev:
            if x is not None:
                x = x.ravel()
                s = x.dot(x)
                sq_sum[int(dev)] += s
    return sum([float(i) for i in six.itervalues(sq_sum)])


class CustomUpdater(training.StandardUpdater):
    """Custom updater for chainer.

    Args:
        train_iter (iterator | dict[str, iterator]): Dataset iterator for the
            training dataset. It can also be a dictionary that maps strings to
            iterators. If this is just an iterator, then the iterator is
            registered by the name ``'main'``.
        optimizer (optimizer | dict[str, optimizer]): Optimizer to update
            parameters. It can also be a dictionary that maps strings to
            optimizers. If this is just an optimizer, then the optimizer is
            registered by the name ``'main'``.
        converter (espnet.asr.chainer_backend.asr.CustomConverter): Converter
            function to build input arrays. Each batch extracted by the main
            iterator and the ``device`` option are passed to this function.
            :func:`chainer.dataset.concat_examples` is used by default.
        device (int or dict): The destination device info to send variables. In the
            case of cpu or single gpu, `device=-1 or 0`, respectively.
            In the case of multi-gpu, `device={"main":0, "sub_1": 1, ...}`.
        accum_grad (int):The number of gradient accumulation. if set to 2, the network
            parameters will be updated once in twice, i.e. actual batchsize will be doubled.

    """

    def __init__(self, train_iter, optimizer, converter, device, accum_grad=1):
        super(CustomUpdater, self).__init__(
            train_iter, optimizer, converter=converter, device=device)
        self.forward_count = 0
        self.accum_grad = accum_grad
        self.start = True

    # The core part of the update routine can be customized by overriding.
    def update_core(self):
<<<<<<< HEAD
        # When we pass one iterator and optimizer to StandardUpdater.__init__,
        # they are automatically named 'main'.
=======
        """Main update routine for Custom Updater."""
        self.count += 1
>>>>>>> 76d04923
        train_iter = self.get_iterator('main')
        optimizer = self.get_optimizer('main')

        # Get batch and convert into variables
        batch = train_iter.next()
        x = self.converter(batch, self.device)
        if self.start:
            optimizer.target.cleargrads()
            self.start = False

        # Compute the loss at this time step and accumulate it
        loss = optimizer.target(*x) / self.accum_grad
        loss.backward()  # Backprop
        loss.unchain_backward()  # Truncate the graph

        # update parameters
        self.forward_count += 1
        if self.forward_count != self.accum_grad:
            return
        self.forward_count = 0
        # compute the gradient norm to check if it is normal or not
        grad_norm = np.sqrt(sum_sqnorm(
            [p.grad for p in optimizer.target.params(False)]))
        logging.info('grad norm={}'.format(grad_norm))
        if math.isnan(grad_norm):
            logging.warning('grad norm is nan. Do not update model.')
        else:
            optimizer.update()
        optimizer.target.cleargrads()  # Clear the parameter gradients

    def update(self):
        self.update_core()
        if self.forward_count == 0:
            self.iteration += 1


class CustomParallelUpdater(training.updaters.MultiprocessParallelUpdater):
    """Custom Parallel Updater for chainer.

    Defines the main update routine.

    Args:
        train_iter (iterator | dict[str, iterator]): Dataset iterator for the
            training dataset. It can also be a dictionary that maps strings to
            iterators. If this is just an iterator, then the iterator is
            registered by the name ``'main'``.
        optimizer (optimizer | dict[str, optimizer]): Optimizer to update
            parameters. It can also be a dictionary that maps strings to
            optimizers. If this is just an optimizer, then the optimizer is
            registered by the name ``'main'``.
        converter (espnet.asr.chainer_backend.asr.CustomConverter): Converter
            function to build input arrays. Each batch extracted by the main
            iterator and the ``device`` option are passed to this function.
            :func:`chainer.dataset.concat_examples` is used by default.
        device (torch.device): Device to which the training data is sent. Negative value
            indicates the host memory (CPU).
        accum_grad (int):The number of gradient accumulation. if set to 2, the network
            parameters will be updated once in twice, i.e. actual batchsize will be doubled.

    """

    def __init__(self, train_iters, optimizer, converter, devices, accum_grad=1):
        super(CustomParallelUpdater, self).__init__(
            train_iters, optimizer, converter=converter, devices=devices)
        self.forward_count = 0
        self.accum_grad = accum_grad

    # The core part of the update routine can be customized by overriding.
    def update_core(self):
<<<<<<< HEAD
=======
        """Main Update routine of the custom parallel updater."""
        self.count += 1
>>>>>>> 76d04923
        self.setup_workers()

        self._send_message(('update', None))
        with cuda.Device(self._devices[0]):
            from cupy.cuda import nccl
            # For reducing memory

            optimizer = self.get_optimizer('main')
            batch = self.get_iterator('main').next()
            x = self.converter(batch, self._devices[0])

            loss = self._master(*x) / self.accum_grad
            loss.backward()
            loss.unchain_backward()

            # NCCL: reduce grads
            null_stream = cuda.Stream.null
            if self.comm is not None:
                gg = gather_grads(self._master)
                self.comm.reduce(gg.data.ptr, gg.data.ptr, gg.size,
                                 nccl.NCCL_FLOAT,
                                 nccl.NCCL_SUM,
                                 0, null_stream.ptr)
                scatter_grads(self._master, gg)
                del gg

            # update parameters
            self.forward_count += 1
            if self.forward_count != self.accum_grad:
                return
            self.forward_count = 0
            # check gradient value
            grad_norm = np.sqrt(sum_sqnorm(
                [p.grad for p in optimizer.target.params(False)]))
            logging.info('grad norm={}'.format(grad_norm))

            # update
            if math.isnan(grad_norm):
                logging.warning('grad norm is nan. Do not update model.')
            else:
                optimizer.update()
            self._master.cleargrads()

            if self.comm is not None:
                gp = gather_params(self._master)
                self.comm.bcast(gp.data.ptr, gp.size, nccl.NCCL_FLOAT,
                                0, null_stream.ptr)

    def update(self):
        self.update_core()
        if self.forward_count == 0:
            self.iteration += 1


class CustomConverter(object):
    """Custom Converter.

    Args:
        subsampling_factor (int): The subsampling factor.

    """

    def __init__(self, subsampling_factor=1):
        self.subsampling_factor = subsampling_factor

    def __call__(self, batch, device):
        """Perform sabsampling.

        Args:
            batch (list): Batch that will be sabsampled.
            device (device): GPU device.

        Returns:
            chainer.Variable: xp.array that sabsampled from batch.
            xp.array: xp.array of the length of the mini-batches.
            chainer.Variable: xp.array that sabsampled from batch.

        """
        # set device
        xp = cuda.cupy if device != -1 else np

        # batch should be located in list
        assert len(batch) == 1
        xs, ys = batch[0]

        # perform subsampling
        if self.subsampling_factor > 1:
            xs = [x[::self.subsampling_factor, :] for x in xs]

        # get batch made of lengths of input sequences
        ilens = [x.shape[0] for x in xs]

        # convert to Variable
        xs = [Variable(xp.array(x, dtype=xp.float32)) for x in xs]
        ilens = xp.array(ilens, dtype=xp.int32)
        ys = [Variable(xp.array(y, dtype=xp.int32)) for y in ys]

        return xs, ilens, ys


def train(args):
    """Train with the given args.

    Args:
        args (namespace): The program arguments.

    """
    # display chainer version
    logging.info('chainer version = ' + chainer.__version__)

    set_deterministic_chainer(args)

    # check cuda and cudnn availability
    if not chainer.cuda.available:
        logging.warning('cuda is not available')
    if not chainer.cuda.cudnn_enabled:
        logging.warning('cudnn is not available')

    # get input and output dimension info
    with open(args.valid_json, 'rb') as f:
        valid_json = json.load(f)['utts']
    utts = list(valid_json.keys())
    idim = int(valid_json[utts[0]]['input'][0]['shape'][1])
    odim = int(valid_json[utts[0]]['output'][0]['shape'][1])
    logging.info('#input dims : ' + str(idim))
    logging.info('#output dims: ' + str(odim))

    # check attention type
    if args.atype not in ['noatt', 'dot', 'location']:
        raise NotImplementedError('chainer supports only noatt, dot, and location attention.')

    # specify attention, CTC, hybrid mode
    if args.mtlalpha == 1.0:
        mtl_mode = 'ctc'
        logging.info('Pure CTC mode')
    elif args.mtlalpha == 0.0:
        mtl_mode = 'att'
        logging.info('Pure attention mode')
    else:
        mtl_mode = 'mtl'
        logging.info('Multitask learning mode')

    # specify model architecture
    logging.info('import model module: ' + args.model_module)
    model_class = dynamic_import(args.model_module)
    model = model_class(idim, odim, args, flag_return=False)
    assert isinstance(model, ASRInterface)

    # write model config
    if not os.path.exists(args.outdir):
        os.makedirs(args.outdir)
    model_conf = args.outdir + '/model.json'
    with open(model_conf, 'wb') as f:
        logging.info('writing a model config file to ' + model_conf)
        f.write(json.dumps((idim, odim, vars(args)),
                           indent=4, ensure_ascii=False, sort_keys=True).encode('utf_8'))
    for key in sorted(vars(args).keys()):
        logging.info('ARGS: ' + key + ': ' + str(vars(args)[key]))

    # Set gpu
    ngpu = args.ngpu
    if ngpu == 1:
        gpu_id = 0
        # Make a specified GPU current
        chainer.cuda.get_device_from_id(gpu_id).use()
        model.to_gpu()  # Copy the model to the GPU
        logging.info('single gpu calculation.')
    elif ngpu > 1:
        gpu_id = 0
        devices = {'main': gpu_id}
        for gid in six.moves.xrange(1, ngpu):
            devices['sub_%d' % gid] = gid
        logging.info('multi gpu calculation (#gpus = %d).' % ngpu)
        logging.info('batch size is automatically increased (%d -> %d)' % (
            args.batch_size, args.batch_size * args.ngpu))
    else:
        gpu_id = -1
        logging.info('cpu calculation')

    # Setup an optimizer
    if args.opt == 'adadelta':
        optimizer = chainer.optimizers.AdaDelta(eps=args.eps)
    elif args.opt == 'adam':
        optimizer = chainer.optimizers.Adam()
    elif args.opt == 'noam':
        optimizer = chainer.optimizers.Adam(alpha=0, beta1=0.9, beta2=0.98, eps=1e-9)
    else:
        raise NotImplementedError('args.opt={}'.format(args.opt))

    optimizer.setup(model)
    optimizer.add_hook(chainer.optimizer.GradientClipping(args.grad_clip))

    # Setup a converter
    converter = CustomConverter(subsampling_factor=model.subsample[0])

    # read json data
    with open(args.train_json, 'rb') as f:
        train_json = json.load(f)['utts']
    with open(args.valid_json, 'rb') as f:
        valid_json = json.load(f)['utts']

    # set up training iterator and updater
    load_tr = LoadInputsAndTargets(
        mode='asr', load_output=True, preprocess_conf=args.preprocess_conf,
        preprocess_args={'train': True}  # Switch the mode of preprocessing
    )
    load_cv = LoadInputsAndTargets(
        mode='asr', load_output=True, preprocess_conf=args.preprocess_conf,
        preprocess_args={'train': False}  # Switch the mode of preprocessing
    )

    use_sortagrad = args.sortagrad == -1 or args.sortagrad > 0
    accum_grad = args.accum_grad
    if ngpu <= 1:
        # make minibatch list (variable length)
        train = make_batchset(train_json, args.batch_size,
                              args.maxlen_in, args.maxlen_out, args.minibatches,
                              min_batch_size=args.ngpu if args.ngpu > 1 else 1,
                              shortest_first=use_sortagrad,
                              count=args.batch_count,
                              batch_bins=args.batch_bins,
                              batch_frames_in=args.batch_frames_in,
                              batch_frames_out=args.batch_frames_out,
                              batch_frames_inout=args.batch_frames_inout)
        # hack to make batchsize argument as 1
        # actual batchsize is included in a list
        if args.n_iter_processes > 0:
            train_iters = [ToggleableShufflingMultiprocessIterator(
                TransformDataset(train, load_tr),
                batch_size=1, n_processes=args.n_iter_processes, n_prefetch=8, maxtasksperchild=20,
                shuffle=not use_sortagrad)]
        else:
            train_iters = [ToggleableShufflingSerialIterator(
                TransformDataset(train, load_tr),
                batch_size=1, shuffle=not use_sortagrad)]

        # set up updater
        updater = CustomUpdater(
            train_iters[0], optimizer, converter=converter, device=gpu_id, accum_grad=accum_grad)
    else:
        if args.batch_count not in ("auto", "seq") and args.batch_size == 0:
            raise NotImplementedError("--batch-count 'bin' and 'frame' are not implemented in chainer multi gpu")
        # set up minibatches
        train_subsets = []
        for gid in six.moves.xrange(ngpu):
            # make subset
            train_json_subset = {k: v for i, (k, v) in enumerate(train_json.items())
                                 if i % ngpu == gid}
            # make minibatch list (variable length)
            train_subsets += [make_batchset(train_json_subset, args.batch_size,
                                            args.maxlen_in, args.maxlen_out, args.minibatches)]

        # each subset must have same length for MultiprocessParallelUpdater
        maxlen = max([len(train_subset) for train_subset in train_subsets])
        for train_subset in train_subsets:
            if maxlen != len(train_subset):
                for i in six.moves.xrange(maxlen - len(train_subset)):
                    train_subset += [train_subset[i]]

        # hack to make batchsize argument as 1
        # actual batchsize is included in a list
        if args.n_iter_processes > 0:
            train_iters = [ToggleableShufflingMultiprocessIterator(
                TransformDataset(train_subsets[gid], load_tr),
                batch_size=1, n_processes=args.n_iter_processes, n_prefetch=8, maxtasksperchild=20,
                shuffle=not use_sortagrad)
                for gid in six.moves.xrange(ngpu)]
        else:
            train_iters = [ToggleableShufflingSerialIterator(
                TransformDataset(train_subsets[gid], load_tr),
                batch_size=1, shuffle=not use_sortagrad)
                for gid in six.moves.xrange(ngpu)]

        # set up updater
        updater = CustomParallelUpdater(
            train_iters, optimizer, converter=converter, devices=devices)

    # Set up a trainer
    trainer = training.Trainer(
        updater, (args.epochs, 'epoch'), out=args.outdir)

    if use_sortagrad:
        trainer.extend(ShufflingEnabler(train_iters),
                       trigger=(args.sortagrad if args.sortagrad != -1 else args.epochs, 'epoch'))
    if args.opt == 'noam':
        from espnet.nets.chainer_backend.transformer.optimizer_rule import VaswaniRule
        trainer.extend(VaswaniRule('alpha', d=args.adim, warmup_steps=args.transformer_warmup_steps,
                                   scale=args.transformer_lr), trigger=(1, 'iteration'))
    # Resume from a snapshot
    if args.resume:
        chainer.serializers.load_npz(args.resume, trainer)

    # set up validation iterator
    valid = make_batchset(valid_json, args.batch_size,
                          args.maxlen_in, args.maxlen_out, args.minibatches,
                          min_batch_size=args.ngpu if args.ngpu > 1 else 1,
                          count=args.batch_count,
                          batch_bins=args.batch_bins,
                          batch_frames_in=args.batch_frames_in,
                          batch_frames_out=args.batch_frames_out,
                          batch_frames_inout=args.batch_frames_inout)

    if args.n_iter_processes > 0:
        valid_iter = chainer.iterators.MultiprocessIterator(
            TransformDataset(valid, load_cv),
            batch_size=1, repeat=False, shuffle=False,
            n_processes=args.n_iter_processes, n_prefetch=8, maxtasksperchild=20)
    else:
        valid_iter = chainer.iterators.SerialIterator(
            TransformDataset(valid, load_cv),
            batch_size=1, repeat=False, shuffle=False)

    # Evaluate the model with the test dataset for each epoch
    trainer.extend(extensions.Evaluator(
        valid_iter, model, converter=converter, device=gpu_id))

    # Save attention weight each epoch
    if args.num_save_attention > 0 and args.mtlalpha != 1.0:
        data = sorted(list(valid_json.items())[:args.num_save_attention],
                      key=lambda x: int(x[1]['input'][0]['shape'][1]), reverse=True)
        if hasattr(model, "module"):
            att_vis_fn = model.module.calculate_all_attentions
            plot_class = model.module.attention_plot_class
        else:
            att_vis_fn = model.calculate_all_attentions
            plot_class = model.attention_plot_class
        logging.info('Using custom PlotAttentionReport')
        att_reporter = plot_class(
            att_vis_fn, data, args.outdir + "/att_ws",
            converter=converter, transform=load_cv, device=gpu_id)
        trainer.extend(att_reporter, trigger=(1, 'epoch'))
    else:
        att_reporter = None

    # Take a snapshot for each specified epoch
    trainer.extend(extensions.snapshot(filename='snapshot.ep.{.updater.epoch}'), trigger=(1, 'epoch'))

    # Make a plot for training and validation values
    trainer.extend(extensions.PlotReport(['main/loss', 'validation/main/loss',
                                          'main/loss_ctc', 'validation/main/loss_ctc',
                                          'main/loss_att', 'validation/main/loss_att'],
                                         'epoch', file_name='loss.png'))
    trainer.extend(extensions.PlotReport(['main/acc', 'validation/main/acc'],
                                         'epoch', file_name='acc.png'))

    # Save best models
    trainer.extend(extensions.snapshot_object(model, 'model.loss.best'),
                   trigger=training.triggers.MinValueTrigger('validation/main/loss'))
    if mtl_mode != 'ctc':
        trainer.extend(extensions.snapshot_object(model, 'model.acc.best'),
                       trigger=training.triggers.MaxValueTrigger('validation/main/acc'))

    # epsilon decay in the optimizer
    if args.opt == 'adadelta':
        if args.criterion == 'acc' and mtl_mode != 'ctc':
            trainer.extend(restore_snapshot(model, args.outdir + '/model.acc.best'),
                           trigger=CompareValueTrigger(
                               'validation/main/acc',
                               lambda best_value, current_value: best_value > current_value))
            trainer.extend(adadelta_eps_decay(args.eps_decay),
                           trigger=CompareValueTrigger(
                               'validation/main/acc',
                               lambda best_value, current_value: best_value > current_value))
        elif args.criterion == 'loss':
            trainer.extend(restore_snapshot(model, args.outdir + '/model.loss.best'),
                           trigger=CompareValueTrigger(
                               'validation/main/loss',
                               lambda best_value, current_value: best_value < current_value))
            trainer.extend(adadelta_eps_decay(args.eps_decay),
                           trigger=CompareValueTrigger(
                               'validation/main/loss',
                               lambda best_value, current_value: best_value < current_value))

    # Write a log of evaluation statistics for each epoch
    trainer.extend(extensions.LogReport(trigger=(REPORT_INTERVAL, 'iteration')))
    report_keys = ['epoch', 'iteration', 'main/loss', 'main/loss_ctc', 'main/loss_att',
                   'validation/main/loss', 'validation/main/loss_ctc', 'validation/main/loss_att',
                   'main/acc', 'validation/main/acc', 'elapsed_time']
    if args.opt == 'adadelta':
        trainer.extend(extensions.observe_value(
            'eps', lambda trainer: trainer.updater.get_optimizer('main').eps),
            trigger=(REPORT_INTERVAL, 'iteration'))
        report_keys.append('eps')
    trainer.extend(extensions.PrintReport(
        report_keys), trigger=(REPORT_INTERVAL, 'iteration'))

    trainer.extend(extensions.ProgressBar(update_interval=REPORT_INTERVAL))

    set_early_stop(trainer, args)
    if args.tensorboard_dir is not None and args.tensorboard_dir != "":
        writer = SummaryWriter(args.tensorboard_dir)
        trainer.extend(TensorboardLogger(writer, att_reporter))

    # Run the training
    trainer.run()
    check_early_stop(trainer, args.epochs)


def recog(args):
    """Decode with the given args.

    Args:
        args (namespace): The program arguments.

    """
    # display chainer version
    logging.info('chainer version = ' + chainer.__version__)

    set_deterministic_chainer(args)

    # read training config
    idim, odim, train_args = get_model_conf(args.model, args.model_conf)

    for key in sorted(vars(args).keys()):
        logging.info('ARGS: ' + key + ': ' + str(vars(args)[key]))

    # specify model architecture
    logging.info('reading model parameters from ' + args.model)
    # To be compatible with v.0.3.0 models
    if hasattr(train_args, "model_module"):
        model_module = train_args.model_module
    else:
        model_module = "espnet.nets.chainer_backend.e2e_asr:E2E"
    model_class = dynamic_import(model_module)
    model = model_class(idim, odim, train_args)
    assert isinstance(model, ASRInterface)
    chainer_load(args.model, model)

    # read rnnlm
    if args.rnnlm:
        rnnlm_args = get_model_conf(args.rnnlm, args.rnnlm_conf)
        rnnlm = lm_chainer.ClassifierWithState(lm_chainer.RNNLM(
            len(train_args.char_list), rnnlm_args.layer, rnnlm_args.unit))
        chainer_load(args.rnnlm, rnnlm)
    else:
        rnnlm = None

    if args.word_rnnlm:
        rnnlm_args = get_model_conf(args.word_rnnlm, args.word_rnnlm_conf)
        word_dict = rnnlm_args.char_list_dict
        char_dict = {x: i for i, x in enumerate(train_args.char_list)}
        word_rnnlm = lm_chainer.ClassifierWithState(lm_chainer.RNNLM(
            len(word_dict), rnnlm_args.layer, rnnlm_args.unit))
        chainer_load(args.word_rnnlm, word_rnnlm)

        if rnnlm is not None:
            rnnlm = lm_chainer.ClassifierWithState(
                extlm_chainer.MultiLevelLM(word_rnnlm.predictor,
                                           rnnlm.predictor, word_dict, char_dict))
        else:
            rnnlm = lm_chainer.ClassifierWithState(
                extlm_chainer.LookAheadWordLM(word_rnnlm.predictor,
                                              word_dict, char_dict))

    # read json data
    with open(args.recog_json, 'rb') as f:
        js = json.load(f)['utts']

    load_inputs_and_targets = LoadInputsAndTargets(
        mode='asr', load_output=False, sort_in_input_length=False,
        preprocess_conf=train_args.preprocess_conf
        if args.preprocess_conf is None else args.preprocess_conf,
        preprocess_args={'train': False}  # Switch the mode of preprocessing
    )

    # decode each utterance
    new_js = {}
    with chainer.no_backprop_mode():
        for idx, name in enumerate(js.keys(), 1):
            logging.info('(%d/%d) decoding ' + name, idx, len(js.keys()))
            batch = [(name, js[name])]
            feat = load_inputs_and_targets(batch)[0][0]
            nbest_hyps = model.recognize(feat, args, train_args.char_list, rnnlm)
            new_js[name] = add_results_to_json(js[name], nbest_hyps, train_args.char_list)

    with open(args.result_label, 'wb') as f:
        f.write(json.dumps({'utts': new_js}, indent=4, ensure_ascii=False, sort_keys=True).encode('utf_8'))<|MERGE_RESOLUTION|>--- conflicted
+++ resolved
@@ -114,13 +114,8 @@
 
     # The core part of the update routine can be customized by overriding.
     def update_core(self):
-<<<<<<< HEAD
-        # When we pass one iterator and optimizer to StandardUpdater.__init__,
-        # they are automatically named 'main'.
-=======
         """Main update routine for Custom Updater."""
         self.count += 1
->>>>>>> 76d04923
         train_iter = self.get_iterator('main')
         optimizer = self.get_optimizer('main')
 
@@ -190,11 +185,8 @@
 
     # The core part of the update routine can be customized by overriding.
     def update_core(self):
-<<<<<<< HEAD
-=======
         """Main Update routine of the custom parallel updater."""
         self.count += 1
->>>>>>> 76d04923
         self.setup_workers()
 
         self._send_message(('update', None))
