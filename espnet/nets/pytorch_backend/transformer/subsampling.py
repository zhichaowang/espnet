--- conflicted
+++ resolved
@@ -31,13 +31,10 @@
             torch.nn.ReLU(),
         )
         self.out = torch.nn.Sequential(
-<<<<<<< HEAD
             torch.nn.Linear(256 * (((idim - 1) // 2 - 1) // 2), odim),
-            PositionalEncoding(odim, dropout_rate),
-=======
+#            PositionalEncoding(odim, dropout_rate),
             torch.nn.Linear(odim * (((idim - 1) // 2 - 1) // 2), odim),
             pos_enc if pos_enc is not None else PositionalEncoding(odim, dropout_rate),
->>>>>>> d724961e
         )
 
     def forward(self, x, x_mask):
