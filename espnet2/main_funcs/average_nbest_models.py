import logging
from pathlib import Path
from typing import Sequence
from typing import Union
import warnings

import torch
from typeguard import check_argument_types
from typing import Collection

from espnet2.train.reporter import Reporter


@torch.no_grad()
def average_nbest_models(
    output_dir: Path,
    reporter: Reporter,
    best_model_criterion: Sequence[Sequence[str]],
    nbest: Union[Collection[int], int],
) -> None:
    """Generate averaged model from n-best models

    Args:
        output_dir: The directory contains the model file for each epoch
        reporter: Reporter instance
        best_model_criterion: Give criterions to decide the best model.
            e.g. [("valid", "loss", "min"), ("train", "acc", "max")]
        nbest:
    """
    assert check_argument_types()
    if isinstance(nbest, int):
        nbests = [nbest]
    else:
        nbests = list(nbest)
    if len(nbests) == 0:
        warnings.warn("At least 1 nbest values are required")
        nbests = [1]
    # 1. Get nbests: List[Tuple[str, str, List[Tuple[epoch, value]]]]
    nbest_epochs = [
        (ph, k, reporter.sort_epochs_and_values(ph, k, m)[: max(nbests)])
        for ph, k, m in best_model_criterion
        if reporter.has(ph, k)
    ]

    _loaded = {}
    for ph, cr, epoch_and_values in nbest_epochs:
        _nbests = [i for i in nbests if i <= len(epoch_and_values)]
        if len(_nbests) == 0:
            _nbests = [1]

        for n in _nbests:
            if n == 0:
                continue
            elif n == 1:
                # The averaged model is same as the best model
                e, _ = epoch_and_values[0]
                op = output_dir / f"{e}epoch.pth"
                sym_op = output_dir / f"{ph}.{cr}.ave_1best.pth"
                if sym_op.is_symlink() or sym_op.exists():
                    sym_op.unlink()
                sym_op.symlink_to(op.name)
            else:
                op = output_dir / f"{ph}.{cr}.ave_{n}best.pth"
                logging.info(
                    f"Averaging {n}best models: " f'criterion="{ph}.{cr}": {op}'
                )

                avg = None
                # 2.a. Averaging model
                for e, _ in epoch_and_values[:n]:
                    if e not in _loaded:
                        _loaded[e] = torch.load(
                            output_dir / f"{e}epoch.pth",
                            map_location="cpu",
                        )
                    states = _loaded[e]

                    if avg is None:
                        avg = states
                    else:
                        # Accumulated
                        for k in avg:
                            avg[k] = avg[k] + states[k]
                for k in avg:
                    if str(avg[k].dtype).startswith("torch.int"):
                        # For int type, not averaged, but only accumulated.
                        # e.g. BatchNorm.num_batches_tracked
                        # (If there are any cases that requires averaging
                        #  or the other reducing method, e.g. max/min, for integer type,
                        #  please report.)
                        pass
                    else:
<<<<<<< HEAD
                        avg[k] = avg[k]/n
=======
                        avg[k] = avg[k] / n
>>>>>>> 63f88c02

                # 2.b. Save the ave model and create a symlink
                torch.save(avg, op)

        # 3. *.*.ave.pth is a symlink to the max ave model
        op = output_dir / f"{ph}.{cr}.ave_{max(_nbests)}best.pth"
        sym_op = output_dir / f"{ph}.{cr}.ave.pth"
        if sym_op.is_symlink() or sym_op.exists():
            sym_op.unlink()
        sym_op.symlink_to(op.name)<|MERGE_RESOLUTION|>--- conflicted
+++ resolved
@@ -90,11 +90,7 @@
                         #  please report.)
                         pass
                     else:
-<<<<<<< HEAD
-                        avg[k] = avg[k]/n
-=======
                         avg[k] = avg[k] / n
->>>>>>> 63f88c02
 
                 # 2.b. Save the ave model and create a symlink
                 torch.save(avg, op)
