import argparse
import logging
from typing import Callable
from typing import Collection
from typing import Dict
from typing import List
from typing import Optional
from typing import Tuple

import numpy as np
import torch
from typeguard import check_argument_types
from typeguard import check_return_type

from espnet2.asr.ctc import CTC
from espnet2.asr.decoder.abs_decoder import AbsDecoder
from espnet2.asr.decoder.rnn_decoder import RNNDecoder
from espnet2.asr.decoder.transformer_decoder import (
    DynamicConvolution2DTransformerDecoder,  # noqa: H301
)
from espnet2.asr.decoder.transformer_decoder import DynamicConvolutionTransformerDecoder
from espnet2.asr.decoder.transformer_decoder import (
    LightweightConvolution2DTransformerDecoder,  # noqa: H301
)
from espnet2.asr.decoder.transformer_decoder import (
    LightweightConvolutionTransformerDecoder,  # noqa: H301
)
from espnet2.asr.decoder.transformer_decoder import TransformerDecoder
from espnet2.asr.encoder.abs_encoder import AbsEncoder
from espnet2.asr.encoder.rnn_encoder import RNNEncoder
from espnet2.asr.encoder.transformer_encoder import TransformerEncoder
from espnet2.asr.encoder.conformer_encoder import ConformerEncoder
from espnet2.asr.decoder.conformer_decoder import ConformerDecoder
from espnet2.asr.encoder.vgg_rnn_encoder import VGGRNNEncoder
from espnet2.asr.espnet_model import ESPnetASRModel
from espnet2.asr.frontend.abs_frontend import AbsFrontend
from espnet2.asr.frontend.default import DefaultFrontend
from espnet2.asr.specaug.abs_specaug import AbsSpecAug
from espnet2.asr.specaug.specaug import SpecAug
from espnet2.layers.abs_normalize import AbsNormalize
from espnet2.layers.global_mvn import GlobalMVN
from espnet2.layers.utterance_mvn import UtteranceMVN
from espnet2.tasks.abs_task import AbsTask
from espnet2.torch_utils.initialize import initialize
from espnet2.train.class_choices import ClassChoices
from espnet2.train.collate_fn import CommonCollateFn
from espnet2.train.preprocessor import CommonPreprocessor
from espnet2.train.trainer import Trainer
from espnet2.utils.get_default_kwargs import get_default_kwargs
from espnet2.utils.nested_dict_action import NestedDictAction
from espnet2.utils.types import int_or_none
from espnet2.utils.types import str2bool
from espnet2.utils.types import str_or_none

frontend_choices = ClassChoices(
    name="frontend",
    classes=dict(default=DefaultFrontend),
    type_check=AbsFrontend,
    default="default",
)
specaug_choices = ClassChoices(
    name="specaug",
    classes=dict(specaug=SpecAug),
    type_check=AbsSpecAug,
    default=None,
    optional=True,
)
normalize_choices = ClassChoices(
    "normalize",
    classes=dict(
        global_mvn=GlobalMVN,
        utterance_mvn=UtteranceMVN,
    ),
    type_check=AbsNormalize,
#    default="utterance_mvn",
    default=None,
    optional=True,
)
encoder_choices = ClassChoices(
    "encoder",
    classes=dict(
<<<<<<< HEAD
        transformer=TransformerEncoder, conformer=ConformerEncoder, vgg_rnn=VGGRNNEncoder, rnn=RNNEncoder,
=======
        transformer=TransformerEncoder,
        vgg_rnn=VGGRNNEncoder,
        rnn=RNNEncoder,
>>>>>>> 8f725c7e
    ),
    type_check=AbsEncoder,
    default="rnn",
)
decoder_choices = ClassChoices(
    "decoder",
<<<<<<< HEAD
    classes=dict(transformer=TransformerDecoder, conformer=ConformerDecoder, rnn=RNNDecoder),
=======
    classes=dict(
        transformer=TransformerDecoder,
        lightweight_conv=LightweightConvolutionTransformerDecoder,
        lightweight_conv2d=LightweightConvolution2DTransformerDecoder,
        dynamic_conv=DynamicConvolutionTransformerDecoder,
        dynamic_conv2d=DynamicConvolution2DTransformerDecoder,
        rnn=RNNDecoder,
    ),
>>>>>>> 8f725c7e
    type_check=AbsDecoder,
    default="rnn",
)


class ASRTask(AbsTask):
    # If you need more than one optimizers, change this value
    num_optimizers: int = 1

    # Add variable objects configurations
    class_choices_list = [
        # --frontend and --frontend_conf
        frontend_choices,
        # --specaug and --specaug_conf
        specaug_choices,
        # --normalize and --normalize_conf
        normalize_choices,
        # --encoder and --encoder_conf
        encoder_choices,
        # --decoder and --decoder_conf
        decoder_choices,
    ]

    # If you need to modify train() or eval() procedures, change Trainer class here
    trainer = Trainer

    @classmethod
    def add_task_arguments(cls, parser: argparse.ArgumentParser):
        group = parser.add_argument_group(description="Task related")

        # NOTE(kamo): add_arguments(..., required=True) can't be used
        # to provide --print_config mode. Instead of it, do as
        required = parser.get_default("required")
        required += ["token_list"]

        group.add_argument(
            "--token_list",
            type=str_or_none,
            default=None,
            help="A text mapping int-id to token",
        )
        group.add_argument(
            "--init",
            type=lambda x: str_or_none(x.lower()),
            default=None,
            help="The initialization method",
            choices=[
                "chainer",
                "xavier_uniform",
                "xavier_normal",
                "kaiming_uniform",
                "kaiming_normal",
                None,
            ],
        )

        group.add_argument(
            "--input_size",
            type=int_or_none,
            default=None,
            help="The number of input dimension of the feature",
        )

        group.add_argument(
            "--ctc_conf",
            action=NestedDictAction,
            default=get_default_kwargs(CTC),
            help="The keyword arguments for CTC class.",
        )
        group.add_argument(
            "--model_conf",
            action=NestedDictAction,
            default=get_default_kwargs(ESPnetASRModel),
            help="The keyword arguments for model class.",
        )

        group = parser.add_argument_group(description="Preprocess related")
        group.add_argument(
            "--use_preprocessor",
            type=str2bool,
            default=True,
            help="Apply preprocessing to data or not",
        )
        group.add_argument(
            "--token_type",
            type=str,
            default="bpe",
            choices=["bpe", "char", "word", "phn"],
            help="The text will be tokenized " "in the specified level token",
        )
        group.add_argument(
            "--bpemodel",
            type=str_or_none,
            default=None,
            help="The model file of sentencepiece",
        )
        parser.add_argument(
            "--non_linguistic_symbols",
            type=str_or_none,
            help="non_linguistic_symbols file path",
        )
        parser.add_argument(
            "--cleaner",
            type=str_or_none,
            choices=[None, "tacotron", "jaconv", "vietnamese"],
            default=None,
            help="Apply text cleaning",
        )
        parser.add_argument(
            "--g2p",
            type=str_or_none,
            choices=[None, "g2p_en", "pyopenjtalk", "pyopenjtalk_kana"],
            default=None,
            help="Specify g2p method if --token_type=phn",
        )

        for class_choices in cls.class_choices_list:
            # Append --<name> and --<name>_conf.
            # e.g. --encoder and --encoder_conf
            class_choices.add_arguments(group)

    @classmethod
    def build_collate_fn(
        cls, args: argparse.Namespace, train: bool
    ) -> Callable[
        [Collection[Tuple[str, Dict[str, np.ndarray]]]],
        Tuple[List[str], Dict[str, torch.Tensor]],
    ]:
        assert check_argument_types()
        # NOTE(kamo): int value = 0 is reserved by CTC-blank symbol
        return CommonCollateFn(float_pad_value=0.0, int_pad_value=-1)

    @classmethod
    def build_preprocess_fn(
        cls, args: argparse.Namespace, train: bool
    ) -> Optional[Callable[[str, Dict[str, np.array]], Dict[str, np.ndarray]]]:
        assert check_argument_types()
        if args.use_preprocessor:
            retval = CommonPreprocessor(
                train=train,
                token_type=args.token_type,
                token_list=args.token_list,
                bpemodel=args.bpemodel,
                non_linguistic_symbols=args.non_linguistic_symbols,
                text_cleaner=args.cleaner,
                g2p_type=args.g2p,
            )
        else:
            retval = None
        assert check_return_type(retval)
        return retval

    @classmethod
    def required_data_names(
        cls, train: bool = True, inference: bool = False
    ) -> Tuple[str, ...]:
        if not inference:
            retval = ("speech", "text")
        else:
            # Recognition mode
            retval = ("speech",)
        return retval

    @classmethod
    def optional_data_names(
        cls, train: bool = True, inference: bool = False
    ) -> Tuple[str, ...]:
        retval = ()
        assert check_return_type(retval)
        return retval

    @classmethod
    def build_model(cls, args: argparse.Namespace) -> ESPnetASRModel:
        assert check_argument_types()
        if isinstance(args.token_list, str):
            with open(args.token_list, encoding="utf-8") as f:
                token_list = [line.rstrip() for line in f]

            # Overwriting token_list to keep it as "portable".
            args.token_list = list(token_list)
        elif isinstance(args.token_list, (tuple, list)):
            token_list = list(args.token_list)
        else:
            raise RuntimeError("token_list must be str or list")
        vocab_size = len(token_list)
        logging.info(f"Vocabulary size: {vocab_size }")

        # 1. frontend
        if args.input_size is None:
            # Extract features in the model
            frontend_class = frontend_choices.get_class(args.frontend)
            frontend = frontend_class(**args.frontend_conf)
            input_size = frontend.output_size()
        else:
            # Give features from data-loader
            args.frontend = None
            args.frontend_conf = {}
            frontend = None
            input_size = args.input_size

        # 2. Data augmentation for spectrogram
        if args.specaug is not None:
            specaug_class = specaug_choices.get_class(args.specaug)
            specaug = specaug_class(**args.specaug_conf)
        else:
            specaug = None

        # 3. Normalization layer
        if args.normalize is not None:
            normalize_class = normalize_choices.get_class(args.normalize)
            normalize = normalize_class(**args.normalize_conf)
        else:
            normalize = None

        # 4. Encoder
        encoder_class = encoder_choices.get_class(args.encoder)
        encoder = encoder_class(input_size=input_size, **args.encoder_conf)

        # 5. Decoder
        decoder_class = decoder_choices.get_class(args.decoder)

        decoder = decoder_class(
            vocab_size=vocab_size,
            encoder_output_size=encoder.output_size(),
            **args.decoder_conf,
        )

        # 6. CTC
        ctc = CTC(
            odim=vocab_size, encoder_output_sizse=encoder.output_size(), **args.ctc_conf
        )

        # 7. RNN-T Decoder (Not implemented)
        rnnt_decoder = None

        # 8. Build model
        model = ESPnetASRModel(
            vocab_size=vocab_size,
            frontend=frontend,
            specaug=specaug,
            normalize=normalize,
            encoder=encoder,
            decoder=decoder,
            ctc=ctc,
            rnnt_decoder=rnnt_decoder,
            token_list=token_list,
            **args.model_conf,
        )

        # FIXME(kamo): Should be done in model?
        # 9. Initialize
        if args.init is not None:
            initialize(model, args.init)

        assert check_return_type(model)
        return model<|MERGE_RESOLUTION|>--- conflicted
+++ resolved
@@ -79,31 +79,25 @@
 encoder_choices = ClassChoices(
     "encoder",
     classes=dict(
-<<<<<<< HEAD
-        transformer=TransformerEncoder, conformer=ConformerEncoder, vgg_rnn=VGGRNNEncoder, rnn=RNNEncoder,
-=======
         transformer=TransformerEncoder,
+        conformer=ConformerEncoder,
         vgg_rnn=VGGRNNEncoder,
         rnn=RNNEncoder,
->>>>>>> 8f725c7e
     ),
     type_check=AbsEncoder,
     default="rnn",
 )
 decoder_choices = ClassChoices(
     "decoder",
-<<<<<<< HEAD
-    classes=dict(transformer=TransformerDecoder, conformer=ConformerDecoder, rnn=RNNDecoder),
-=======
     classes=dict(
         transformer=TransformerDecoder,
+        conformer=ConformerDecoder,
         lightweight_conv=LightweightConvolutionTransformerDecoder,
         lightweight_conv2d=LightweightConvolution2DTransformerDecoder,
         dynamic_conv=DynamicConvolutionTransformerDecoder,
         dynamic_conv2d=DynamicConvolution2DTransformerDecoder,
         rnn=RNNDecoder,
     ),
->>>>>>> 8f725c7e
     type_check=AbsDecoder,
     default="rnn",
 )
