--- conflicted
+++ resolved
@@ -60,11 +60,6 @@
         use_output_layer: bool = True,
         pos_enc_class=PositionalEncoding,
         normalize_before: bool = True,
-<<<<<<< HEAD
-        concat_after: bool = False,
-        tmp: bool = False,
-=======
->>>>>>> 8f725c7e
     ):
         assert check_argument_types()
         super().__init__()
