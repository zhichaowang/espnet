from functools import reduce
from itertools import permutations
from typing import Dict
from typing import Optional
from typing import Tuple
<<<<<<< HEAD
from itertools import permutations,product
=======
>>>>>>> aa42afbc

import torch
from torch_complex.tensor import ComplexTensor
from typeguard import check_argument_types

from espnet2.enh.abs_enh import AbsEnhancement
from espnet2.enh.nets.tasnet import TasNet
from espnet2.enh.nets.dprnn_raw import FaSNet_base as DPRNN
from espnet2.torch_utils.device_funcs import force_gatherable
from espnet2.train.abs_espnet_model import AbsESPnetModel

class ESPnetEnhancementModel_mixIT(AbsESPnetModel):
    """Speech enhancement or separation Frontend model"""

    def __init__(
            self, enh_model: Optional[AbsEnhancement],
    ):
        assert check_argument_types()

        super().__init__()

        self.enh_model = enh_model
        self.num_spk = enh_model.num_spk
        self.num_noise_type = getattr(self.enh_model, "num_noise_type", 1)
        self.fs = enh_model.fs
        # get mask type for TF-domain models
        self.mask_type = getattr(self.enh_model, "mask_type", None)
        # for multi-channel signal
        self.ref_channel = getattr(self.enh_model, "ref_channel", -1)

    def _create_mask_label(self, mix_spec, ref_spec, mask_type="IAM"):
        """
        :param mix_spec: ComplexTensor(B, T, F)
        :param ref_spec: [ComplexTensor(B, T, F), ...] or ComplexTensor(B, T, F)
        :param noise_spec: ComplexTensor(B, T, F)
        :return: [Tensor(B, T, F), ...] or [ComplexTensor(B, T, F), ...]
        """

        assert mask_type in [
            "IBM",
            "IRM",
            "IAM",
            "PSM",
            "NPSM",
            "PSM^2",
            None,
        ], f"mask type {mask_type} not supported"
        eps = 10e-8
        mask_label = []
        for r in ref_spec:
            mask = None
            if mask_type == "IBM":
                flags = [abs(r) >= abs(n) for n in ref_spec]
                mask = reduce(lambda x, y: x * y, flags)
                mask = mask.int()
            elif mask_type == "IRM":
                # TODO (Wangyou): need to fix this,
                #  as noise referecens are provided separately
                mask = abs(r) / (sum(([abs(n) for n in ref_spec])) + eps)
            elif mask_type == "IAM":
                mask = abs(r) / (abs(mix_spec) + eps)
                mask = mask.clamp(min=0, max=1)
            elif mask_type == "PSM" or mask_type == "NPSM":
                phase_r = r / (abs(r) + eps)
                phase_mix = mix_spec / (abs(mix_spec) + eps)
                # cos(a - b) = cos(a)*cos(b) + sin(a)*sin(b)
                cos_theta = (
                        phase_r.real * phase_mix.real + phase_r.imag * phase_mix.imag
                )
                mask = (abs(r) / (abs(mix_spec) + eps)) * cos_theta
                mask = (
                    mask.clamp(min=0, max=1)
                    if mask_label == "NPSM"
                    else mask.clamp(min=-1, max=1)
                )
            elif mask_type == "PSM^2":
                # This is for training beamforming masks
                phase_r = r / (abs(r) + eps)
                phase_mix = mix_spec / (abs(mix_spec) + eps)
                # cos(a - b) = cos(a)*cos(b) + sin(a)*sin(b)
                cos_theta = (
                        phase_r.real * phase_mix.real + phase_r.imag * phase_mix.imag
                )
                mask = (abs(r).pow(2) / (abs(mix_spec).pow(2) + eps)) * cos_theta
                mask = mask.clamp(min=-1, max=1)
            assert mask is not None, f"mask type {mask_type} not supported"
            mask_label.append(mask)
        return mask_label

    def forward(
            self,
            speech_mix: torch.Tensor,
            uttids: list,
            speech_mix_lengths: torch.Tensor = None,
            **kwargs,
    ) -> Tuple[torch.Tensor, Dict[str, torch.Tensor], torch.Tensor]:
        """Frontend + Encoder + Decoder + Calc loss

        Args:
            speech_mix: (Batch, samples) or (Batch, samples, channels)
            uttids: list : (Batch)
            speech_ref: (Batch, num_speaker, samples)
                        or (Batch, num_speaker, samples, channels)
            speech_mix_lengths: (Batch,), default None for chunk interator,
                            because the chunk-iterator does not have the
                            speech_lengths returned. see in
                            espnet2/iterators/chunk_iter_factory.py
        """
        # clean speech signal of each speaker
        speech_ref = [
            kwargs["speech_ref{}".format(spk + 1)] for spk in range(2)
        ]
        # (Batch, num_speaker, samples) or (Batch, num_speaker, samples, channels)
        speech_ref = torch.stack(speech_ref, dim=1)

        if "noise_ref1" in kwargs:
            # noise signal (optional, required when using
            # frontend models with beamformering)
            noise_ref = [
                kwargs["noise_ref{}".format(n + 1)] for n in range(self.num_noise_type)
            ]
            # (Batch, num_noise_type, samples) or
            # (Batch, num_noise_type, samples, channels)
            noise_ref = torch.stack(noise_ref, dim=1)
        else:
            noise_ref = None

        # dereverberated noisy signal
        # (optional, only used for frontend models with WPE)
        dereverb_speech_ref = kwargs.get("dereverb_ref", None)

        batch_size = speech_mix.shape[0]
        mix_uttids= uttids
        assert len(mix_uttids)==batch_size
        speech_lengths = (
            speech_mix_lengths
            if speech_mix_lengths is not None
            else torch.ones(batch_size).int() * speech_mix.shape[1]
        )
        assert speech_lengths.dim() == 1, speech_lengths.shape
        # Check that batch_size is unified
        assert speech_mix.shape[0] == speech_ref.shape[0] == speech_lengths.shape[0], (
            speech_mix.shape,
            speech_ref.shape,
            speech_lengths.shape,
        )
        batch_size = speech_mix.shape[0]

        # for data-parallel
        speech_ref = speech_ref[:, :, : speech_lengths.max()]
        speech_mix = speech_mix[:, : speech_lengths.max()]

        if batch_size>1: #only generate the MOM with more than 2 mixtures
            mix_of_mixtures, mix_ref = self.get_mix_of_mixtures(uttids,speech_mix,speech_ref) # (Batch',T) (Batch',2,T)
            if mix_of_mixtures is not None:
                # print(mix_of_mixtures.shape,mix_ref.shape)
                mix_speech_lengths = torch.ones(mix_of_mixtures.shape[0]).int() * speech_mix.shape[1]
            else:
                print('No mix of mixtures generated.')

        if not (isinstance(self.enh_model, TasNet) or isinstance(self.enh_model, DPRNN)):
            # prepare reference speech and reference spectrum
            speech_ref = torch.unbind(speech_ref, dim=1)
            spectrum_ref = [self.enh_model.stft(sr)[0] for sr in speech_ref]

            # List[ComplexTensor(Batch, T, F)] or List[ComplexTensor(Batch, T, C, F)]
            spectrum_ref = [
                ComplexTensor(sr[..., 0], sr[..., 1]) for sr in spectrum_ref
            ]
            spectrum_mix = self.enh_model.stft(speech_mix)[0]
            spectrum_mix = ComplexTensor(spectrum_mix[..., 0], spectrum_mix[..., 1])

            # prepare ideal masks
            mask_ref = self._create_mask_label(
                spectrum_mix, spectrum_ref, mask_type=self.mask_type
            )

            if dereverb_speech_ref is not None:
                dereverb_spectrum_ref = self.enh_model.stft(dereverb_speech_ref)[0]
                dereverb_spectrum_ref = ComplexTensor(
                    dereverb_spectrum_ref[..., 0], dereverb_spectrum_ref[..., 1]
                )
                # ComplexTensor(B, T, F) or ComplexTensor(B, T, C, F)
                dereverb_mask_ref = self._create_mask_label(
                    spectrum_mix, [dereverb_spectrum_ref], mask_type=self.mask_type
                )[0]

            if noise_ref is not None:
                noise_ref = torch.unbind(noise_ref, dim=1)
                noise_spectrum_ref = [self.enh_model.stft(nr)[0] for nr in noise_ref]
                noise_spectrum_ref = [
                    ComplexTensor(nr[..., 0], nr[..., 1]) for nr in noise_spectrum_ref
                ]
                noise_mask_ref = self._create_mask_label(
                    spectrum_mix, noise_spectrum_ref, mask_type=self.mask_type
                )

            # predict separated speech and masks
            spectrum_pre, tf_length, mask_pre = self.enh_model(
                speech_mix, speech_lengths
            )

            # TODO:Chenda, Shall we add options for computing loss on
            #  the masked spectrum?
            # compute TF masking loss
            if mask_pre is None:
                # compute loss on magnitude spectrum instead
                magnitude_pre = [abs(ps) for ps in spectrum_pre]
                magnitude_ref = [abs(sr) for sr in spectrum_ref]
                tf_loss, perm = self._permutation_loss(
                    magnitude_ref, magnitude_pre, self.tf_mse_loss
                )
            else:
                mask_pre_ = [
                    mask_pre["spk{}".format(spk + 1)] for spk in range(self.num_spk)
                ]

                # compute TF masking loss
                # TODO: Chenda, Shall we add options for
                #  computing loss on the masked spectrum?
                tf_loss, perm = self._permutation_loss(
                    mask_ref, mask_pre_, self.tf_mse_loss
                )

                if "dereverb" in mask_pre:
                    if dereverb_speech_ref is None:
                        raise ValueError(
                            "No dereverberated reference for training!\n"
                            'Please specify "--use_dereverb_ref true" in run.sh'
                        )
                    tf_loss = (
                            tf_loss
                            + self.tf_l1_loss(
                        dereverb_mask_ref, mask_pre["dereverb"]
                    ).mean()
                    )

                if "noise1" in mask_pre:
                    if noise_ref is None:
                        raise ValueError(
                            "No noise reference for training!\n"
                            'Please specify "--use_noise_ref true" in run.sh'
                        )
                    mask_noise_pre = [
                        mask_pre["noise{}".format(n + 1)]
                        for n in range(self.num_noise_type)
                    ]
                    tf_noise_loss, perm_n = self._permutation_loss(
                        noise_mask_ref, mask_noise_pre, self.tf_mse_loss
                    )
                    tf_loss = tf_loss + tf_noise_loss

            if self.training:
                si_snr = None
            else:
                speech_pre = [
                    self.enh_model.stft.inverse(ps, speech_lengths)[0]
                    for ps in spectrum_pre
                ]
                if speech_ref[0].dim() == 3:
                    # For si_snr loss, only select one channel as the reference
                    speech_ref = [sr[..., self.ref_channel] for sr in speech_ref]
                # compute si-snr loss
                si_snr_loss, perm = self._permutation_loss(
                    speech_ref, speech_pre, self.si_snr_loss, perm=perm
                )
                si_snr = -si_snr_loss.detach()

            loss = tf_loss

            stats = dict(si_snr=si_snr, loss=loss.detach(),)
        else:
            if speech_ref.dim() == 4:
                # For si_snr loss of multi-channel input,
                # only select one channel as the reference
                speech_ref = speech_ref[..., self.ref_channel]

            speech_pre, speech_lengths, *__ = self.enh_model.forward_rawwav(
                speech_mix, speech_lengths
            )

            # speech_pre: list[(batch, sample)]
            assert speech_pre[0].dim() == 2, speech_pre[0].dim()
            speech_ref = torch.unbind(speech_ref, dim=1)

            # compute si-snr loss
            si_snr_loss, perm = self._permutation_loss(
                speech_ref, speech_pre, self.si_snr_loss_zeromean
            )
            si_snr = -si_snr_loss
            loss = si_snr_loss

            if mix_of_mixtures is not None:
                speech_pre_MoM, speech_lengths, *__ = self.enh_model.forward_rawwav(
                    mix_of_mixtures, mix_speech_lengths
                )
                mix_ref=mix_ref.transpose(0,1) # 2,Batch',T
                # speech_pre_MoM: list[(batch, sample)] length of M
                speech_pre_MoM= torch.stack(speech_pre_MoM, dim=0) # M,Batch',T
                # print('mix_ref,speech_pre:',mix_ref.shape,speech_pre_MoM.shape)
                si_snr_loss_MoM, perm_MoM = self._mixIT_loss(
                    mix_ref, speech_pre_MoM, self.mixIT_si_snr_loss_zeromean
                )
                # import soundfile as sf
                # sf.write('mom.wav',mix_of_mixtures[0].data.cpu().numpy(),8000)
                # sf.write('pre0.wav',speech_pre_MoM[:,0].data.cpu().numpy().T,8000)
                # print('si_MOM,per_Mom',si_snr_loss_MoM,perm_MoM)
                stats = dict(loss=si_snr_loss_MoM.detach())
                loss, stats, weight = force_gatherable((si_snr_loss_MoM, stats, batch_size), si_snr_loss_MoM.device)
            else:
                # si_snr_loss_MoM= torch.zeros(1,requires_grad=True) + 1e-8
                si_snr_loss_MoM= si_snr_loss
                # si_snr_loss_MoM=si_snr_loss_MoM.to(mix_ref.device)
                stats = dict(loss=si_snr_loss_MoM.detach())
                loss, stats, weight = force_gatherable((si_snr_loss_MoM, stats, batch_size),speech_ref[0].device)
            return loss, stats, weight

        # force_gatherable: to-device and to-tensor if scalar for DataParallel
        loss, stats, weight = force_gatherable((loss, stats, batch_size), loss.device)
        return loss, stats, weight

    @staticmethod
    def get_mix_of_mixtures(uttids, speech_mix, speech_ref, bs_limit=True):
        """
        :param uttids: (Batch)
        :param speech_mix: (Batch, T)
        :param speech_ref: (Batch, num_spk, T)
        :return: mix_of_mixtures(Batch', T)
                 mix_ref(Batch', 2, T)
        """
        batch_size = len(uttids)
        spks_list=[uttid.split('_')[:2] for uttid in uttids]
        mix_of_mixtures_list=[]
        mix_ref1,mix_ref2=[],[]
        from itertools import combinations
        for p in combinations(range(batch_size),2):
            spk1_list=spks_list[p[0]]
            spk2_list=spks_list[p[1]]
            same_spk_list = [x for x in spk1_list if x in spk2_list] # get same spk
            if not same_spk_list: # if no same spk
                # print('mix of mixtures', spk1_list, spk2_list)
                mix_of_mixtures_tmp=speech_mix[p[0]]+speech_mix[p[1]]
                mix_of_mixtures_list.append(mix_of_mixtures_tmp)
                mix_ref1.append(speech_mix[p[0]])
                mix_ref2.append(speech_mix[p[1]])
        if not mix_of_mixtures_list: # no mix-of-mixtures generated sucessfully here
            return None, None
        mix_ref1 = torch.stack(mix_ref1, dim=0) # Batch', T
        mix_ref2 = torch.stack(mix_ref2, dim=0) # Batch', T
        mix_of_mixtures = torch.stack(mix_of_mixtures_list,dim=0)
        mix_ref = torch.stack([mix_ref1,mix_ref2],dim=1)
        if bs_limit and len(mix_of_mixtures_list)>batch_size:
            #TODO(Jing): should be uniform sampling
            # print('mix_ref:',mix_ref.shape)
            return mix_of_mixtures[:batch_size],mix_ref[:batch_size]
        else:
            return mix_of_mixtures,mix_ref


    @staticmethod
    def tf_mse_loss(ref, inf):
        """
        :param ref: (Batch, T, F)
        :param inf: (Batch, T, F)
        :return: (Batch)
        """
        assert ref.dim() == inf.dim(), (ref.shape, inf.shape)
        if ref.dim() == 3:
            mseloss = ((ref - inf) ** 2).mean(dim=[1, 2])
        elif ref.dim() == 4:
            mseloss = ((ref - inf) ** 2).mean(dim=[1, 2, 3])
        else:
            raise ValueError("Invalid input shape: ref={}, inf={}".format(ref, inf))

        return mseloss

    @staticmethod
    def tf_l1_loss(ref, inf):
        """
        :param ref: (Batch, T, F) or (Batch, T, C, F)
        :param inf: (Batch, T, F) or (Batch, T, C, F)
        :return: (Batch)
        """
        assert ref.dim() == inf.dim(), (ref.shape, inf.shape)
        if ref.dim() == 3:
            l1loss = abs(ref - inf).mean(dim=[1, 2])
        elif ref.dim() == 4:
            l1loss = abs(ref - inf).mean(dim=[1, 2, 3])
        else:
            raise ValueError("Invalid input shape: ref={}, inf={}".format(ref, inf))
        return l1loss

    @staticmethod
    def si_snr_loss(ref, inf):
        """
        :param ref: (Batch, samples)
        :param inf: (Batch, samples)
        :return: (Batch)
        """
        ref = ref / torch.norm(ref, p=2, dim=1, keepdim=True)
        inf = inf / torch.norm(inf, p=2, dim=1, keepdim=True)

        s_target = (ref * inf).sum(dim=1, keepdims=True) * ref
        e_noise = inf - s_target

        si_snr = 20 * torch.log10(
            torch.norm(s_target, p=2, dim=1) / torch.norm(e_noise, p=2, dim=1)
        )
        return -si_snr

    @staticmethod
    def si_snr_loss_zeromean(ref, inf):
        """
        :param ref: (Batch, samples)
        :param inf: (Batch, samples)
        :return: (Batch)
        """
        eps = 1e-8

        assert ref.size() == inf.size()
        B, T = ref.size()
        # mask padding position along T

        # Step 1. Zero-mean norm
        mean_target = torch.sum(ref, dim=1, keepdim=True) / T
        mean_estimate = torch.sum(inf, dim=1, keepdim=True) / T
        zero_mean_target = ref - mean_target
        zero_mean_estimate = inf - mean_estimate

        # Step 2. SI-SNR with order
        # reshape to use broadcast
        s_target = zero_mean_target  # [B, T]
        s_estimate = zero_mean_estimate  # [B, T]
        # s_target = <s', s>s / ||s||^2
        pair_wise_dot = torch.sum(s_estimate * s_target, dim=1, keepdim=True)  # [B, 1]
        s_target_energy = torch.sum(s_target ** 2, dim=1, keepdim=True) + eps  # [B, 1]
        pair_wise_proj = pair_wise_dot * s_target / s_target_energy  # [B, T]
        # e_noise = s' - s_target
        e_noise = s_estimate - pair_wise_proj  # [B, T]

        # SI-SNR = 10 * log_10(||s_target||^2 / ||e_noise||^2)
        pair_wise_si_snr = torch.sum(pair_wise_proj ** 2, dim=1) / (
                torch.sum(e_noise ** 2, dim=1) + eps
        )
        # print('pair_si_snr',pair_wise_si_snr[0,:])
        pair_wise_si_snr = 10 * torch.log10(pair_wise_si_snr + eps)  # [B]
        # print(pair_wise_si_snr)

        return -1 * pair_wise_si_snr

    @staticmethod
    def mixIT_si_snr_loss_zeromean(ref, inf, SNR_max=30):
        """
        :param ref: (Batch, samples)
        :param inf: (Batch, samples)
        :return: (Batch)
        """
        eps = 1e-8
        alpha= 10**(-1*float(SNR_max)/10)

        assert ref.size() == inf.size()
        B, T = ref.size()
        # mask padding position along T

        # Step 1. Zero-mean norm
        mean_target = torch.sum(ref, dim=1, keepdim=True) / T
        mean_estimate = torch.sum(inf, dim=1, keepdim=True) / T
        zero_mean_target = ref - mean_target
        zero_mean_estimate = inf - mean_estimate

        # Step 2. SI-SNR with order
        # reshape to use broadcast
        s_target = zero_mean_target  # [B, T]
        s_estimate = zero_mean_estimate  # [B, T]
        # s_target = <s', s>s / ||s||^2
        s_target_energy = torch.sum(s_target ** 2, dim=1, keepdim=True)  # [B, 1]
        # e_noise = s' - s_target
        e_noise = s_target - s_estimate  # [B, T]
        e_noise_energy = torch.sum(e_noise ** 2, dim=1) # [B, T]

        # SI-SNR = 10 * log_10(||s_target||^2 / (||e_noise||^2 + alpha*||s_target||^2)
        pair_wise_si_snr = s_target_energy / (
                 e_noise_energy + alpha * s_target_energy + eps
        )
        # print('pair_si_snr',pair_wise_si_snr[0,:])
        pair_wise_si_snr = 10 * torch.log10(pair_wise_si_snr + eps)  # [B]
        # print('pair wise:',pair_wise_si_snr.shape)
        return -1 * pair_wise_si_snr

    @staticmethod
    def _mixIT_loss(ref, inf, criterion=mixIT_si_snr_loss_zeromean, perm=None):
        """
        Args:
            ref (torch.Tensor): [2, batch', T, ...]
            inf (torch.Tensor): [M, batch', T, ...]
            criterion (function): Loss function
            perm: (batch)
        Returns:
            torch.Tensor: (batch)
        """
        num_aim = len(ref)
        assert num_aim == 2
        M = len(inf)
        idx_list=[[0,1] for __ in range(M)]

        def pair_loss(permutation):
            """
            :param permutation: tuple like (0,0,1,...,1) with length of M
            :return:
            """
            first_row=torch.FloatTensor(permutation).to(ref.device)
            mixing_matrix=torch.stack([first_row,1-first_row],dim=0).unsqueeze(0) # Binary matrix of [1,2,M]
            mixing_infs=torch.bmm(mixing_matrix,inf.transpose(0,1)) # [1,2,M]*[batch',M,T] -->[batch',2,T]
            # print('mix_matrix,mixing_infs',mixing_matrix.shape,mixing_infs.shape)
            return sum(
                [criterion(ref[t], mixing_infs[:,t]) for t in range(2)]
            ) / 2

        losses = torch.stack(
            [pair_loss(p) for p in product(*idx_list)], dim=1
        )
        if perm is None:
            loss, perm = torch.min(losses, dim=1)
            # print(losses.shape)
            # print(losses)
        else:
            loss = losses[torch.arange(losses.shape[0]), perm]

        return loss.mean(), perm

    @staticmethod
    def _permutation_loss(ref, inf, criterion, perm=None):
        """
        Args:
            ref (List[torch.Tensor]): [(batch, ...), ...]
            inf (List[torch.Tensor]): [(batch, ...), ...]
            criterion (function): Loss function
            perm: (batch)
        Returns:
            torch.Tensor: (batch)
        """
        num_spk = len(ref)

        def pair_loss(permutation):
            return sum(
                [criterion(ref[s], inf[t]) for s, t in enumerate(permutation)]
            ) / len(permutation)

        losses = torch.stack(
            [pair_loss(p) for p in permutations(range(num_spk))], dim=1
        )
        if perm is None:
            loss, perm = torch.min(losses, dim=1)
        else:
            loss = losses[torch.arange(losses.shape[0]), perm]

        return loss.mean(), perm

    def collect_feats(
            self, speech_mix: torch.Tensor, speech_mix_lengths: torch.Tensor, **kwargs
    ) -> Dict[str, torch.Tensor]:
        # for data-parallel
        speech_mix = speech_mix[:, : speech_mix_lengths.max()]

        feats, feats_lengths = speech_mix, speech_mix_lengths
        return {"feats": feats, "feats_lengths": feats_lengths}

class ESPnetEnhancementModel(AbsESPnetModel):
    """Speech enhancement or separation Frontend model"""

    def __init__(
        self, enh_model: Optional[AbsEnhancement],
    ):
        assert check_argument_types()

        super().__init__()

        self.enh_model = enh_model
        self.num_spk = enh_model.num_spk
        self.num_noise_type = getattr(self.enh_model, "num_noise_type", 1)
        # get mask type for TF-domain models
        self.mask_type = getattr(self.enh_model, "mask_type", None)
        # for multi-channel signal
        self.ref_channel = getattr(self.enh_model, "ref_channel", -1)

    def _create_mask_label(self, mix_spec, ref_spec, mask_type="IAM"):
        """Create mask label.

        :param mix_spec: ComplexTensor(B, T, F)
        :param ref_spec: [ComplexTensor(B, T, F), ...] or ComplexTensor(B, T, F)
        :param noise_spec: ComplexTensor(B, T, F)
        :return: [Tensor(B, T, F), ...] or [ComplexTensor(B, T, F), ...]
        """

        assert mask_type in [
            "IBM",
            "IRM",
            "IAM",
            "PSM",
            "NPSM",
            "PSM^2",
        ], f"mask type {mask_type} not supported"
        eps = 10e-8
        mask_label = []
        for r in ref_spec:
            mask = None
            if mask_type == "IBM":
                flags = [abs(r) >= abs(n) for n in ref_spec]
                mask = reduce(lambda x, y: x * y, flags)
                mask = mask.int()
            elif mask_type == "IRM":
                # TODO(Wangyou): need to fix this,
                #  as noise referecens are provided separately
                mask = abs(r) / (sum(([abs(n) for n in ref_spec])) + eps)
            elif mask_type == "IAM":
                mask = abs(r) / (abs(mix_spec) + eps)
                mask = mask.clamp(min=0, max=1)
            elif mask_type == "PSM" or mask_type == "NPSM":
                phase_r = r / (abs(r) + eps)
                phase_mix = mix_spec / (abs(mix_spec) + eps)
                # cos(a - b) = cos(a)*cos(b) + sin(a)*sin(b)
                cos_theta = (
                    phase_r.real * phase_mix.real + phase_r.imag * phase_mix.imag
                )
                mask = (abs(r) / (abs(mix_spec) + eps)) * cos_theta
                mask = (
                    mask.clamp(min=0, max=1)
                    if mask_label == "NPSM"
                    else mask.clamp(min=-1, max=1)
                )
            elif mask_type == "PSM^2":
                # This is for training beamforming masks
                phase_r = r / (abs(r) + eps)
                phase_mix = mix_spec / (abs(mix_spec) + eps)
                # cos(a - b) = cos(a)*cos(b) + sin(a)*sin(b)
                cos_theta = (
                    phase_r.real * phase_mix.real + phase_r.imag * phase_mix.imag
                )
                mask = (abs(r).pow(2) / (abs(mix_spec).pow(2) + eps)) * cos_theta
                mask = mask.clamp(min=-1, max=1)
            assert mask is not None, f"mask type {mask_type} not supported"
            mask_label.append(mask)
        return mask_label

    def forward(
        self,
        speech_mix: torch.Tensor,
        speech_mix_lengths: torch.Tensor = None,
        **kwargs,
    ) -> Tuple[torch.Tensor, Dict[str, torch.Tensor], torch.Tensor]:
        """Frontend + Encoder + Decoder + Calc loss

        Args:
            speech_mix: (Batch, samples) or (Batch, samples, channels)
            speech_ref: (Batch, num_speaker, samples)
                        or (Batch, num_speaker, samples, channels)
            speech_mix_lengths: (Batch,), default None for chunk interator,
                            because the chunk-iterator does not have the
                            speech_lengths returned. see in
                            espnet2/iterators/chunk_iter_factory.py
        """
        # clean speech signal of each speaker
        speech_ref = [
            kwargs["speech_ref{}".format(spk + 1)] for spk in range(self.num_spk)
        ]
        # (Batch, num_speaker, samples) or (Batch, num_speaker, samples, channels)
        speech_ref = torch.stack(speech_ref, dim=1)

        if "noise_ref1" in kwargs:
            # noise signal (optional, required when using
            # frontend models with beamformering)
            noise_ref = [
                kwargs["noise_ref{}".format(n + 1)] for n in range(self.num_noise_type)
            ]
            # (Batch, num_noise_type, samples) or
            # (Batch, num_noise_type, samples, channels)
            noise_ref = torch.stack(noise_ref, dim=1)
        else:
            noise_ref = None

        # dereverberated noisy signal
        # (optional, only used for frontend models with WPE)
        dereverb_speech_ref = kwargs.get("dereverb_ref", None)

        batch_size = speech_mix.shape[0]
        speech_lengths = (
            speech_mix_lengths
            if speech_mix_lengths is not None
            else torch.ones(batch_size).int() * speech_mix.shape[1]
        )
        assert speech_lengths.dim() == 1, speech_lengths.shape
        # Check that batch_size is unified
        assert speech_mix.shape[0] == speech_ref.shape[0] == speech_lengths.shape[0], (
            speech_mix.shape,
            speech_ref.shape,
            speech_lengths.shape,
        )
        batch_size = speech_mix.shape[0]

        # for data-parallel
        speech_ref = speech_ref[:, :, : speech_lengths.max()]
        speech_mix = speech_mix[:, : speech_lengths.max()]

        if not (isinstance(self.enh_model, TasNet) or isinstance(self.enh_model, DPRNN)):
            # prepare reference speech and reference spectrum
            speech_ref = torch.unbind(speech_ref, dim=1)
            spectrum_ref = [self.enh_model.stft(sr)[0] for sr in speech_ref]

            # List[ComplexTensor(Batch, T, F)] or List[ComplexTensor(Batch, T, C, F)]
            spectrum_ref = [
                ComplexTensor(sr[..., 0], sr[..., 1]) for sr in spectrum_ref
            ]
            spectrum_mix = self.enh_model.stft(speech_mix)[0]
            spectrum_mix = ComplexTensor(spectrum_mix[..., 0], spectrum_mix[..., 1])

            # prepare ideal masks
            mask_ref = self._create_mask_label(
                spectrum_mix, spectrum_ref, mask_type=self.mask_type
            )

            if dereverb_speech_ref is not None:
                dereverb_spectrum_ref = self.enh_model.stft(dereverb_speech_ref)[0]
                dereverb_spectrum_ref = ComplexTensor(
                    dereverb_spectrum_ref[..., 0], dereverb_spectrum_ref[..., 1]
                )
                # ComplexTensor(B, T, F) or ComplexTensor(B, T, C, F)
                dereverb_mask_ref = self._create_mask_label(
                    spectrum_mix, [dereverb_spectrum_ref], mask_type=self.mask_type
                )[0]

            if noise_ref is not None:
                noise_ref = torch.unbind(noise_ref, dim=1)
                noise_spectrum_ref = [self.enh_model.stft(nr)[0] for nr in noise_ref]
                noise_spectrum_ref = [
                    ComplexTensor(nr[..., 0], nr[..., 1]) for nr in noise_spectrum_ref
                ]
                noise_mask_ref = self._create_mask_label(
                    spectrum_mix, noise_spectrum_ref, mask_type=self.mask_type
                )

            # predict separated speech and masks
            spectrum_pre, tf_length, mask_pre = self.enh_model(
                speech_mix, speech_lengths
            )

            # TODO(Chenda), Shall we add options for computing loss on
            #  the masked spectrum?
            # compute TF masking loss
            if mask_pre is None:
                # compute loss on magnitude spectrum instead
                magnitude_pre = [abs(ps) for ps in spectrum_pre]
                magnitude_ref = [abs(sr) for sr in spectrum_ref]
                tf_loss, perm = self._permutation_loss(
                    magnitude_ref, magnitude_pre, self.tf_mse_loss
                )
            else:
                mask_pre_ = [
                    mask_pre["spk{}".format(spk + 1)] for spk in range(self.num_spk)
                ]

                # compute TF masking loss
                # TODO(Chenda), Shall we add options for
                #  computing loss on the masked spectrum?
                tf_loss, perm = self._permutation_loss(
                    mask_ref, mask_pre_, self.tf_mse_loss
                )

                if "dereverb" in mask_pre:
                    if dereverb_speech_ref is None:
                        raise ValueError(
                            "No dereverberated reference for training!\n"
                            'Please specify "--use_dereverb_ref true" in run.sh'
                        )
                    tf_loss = (
                        tf_loss
                        + self.tf_l1_loss(
                            dereverb_mask_ref, mask_pre["dereverb"]
                        ).mean()
                    )

                if "noise1" in mask_pre:
                    if noise_ref is None:
                        raise ValueError(
                            "No noise reference for training!\n"
                            'Please specify "--use_noise_ref true" in run.sh'
                        )
                    mask_noise_pre = [
                        mask_pre["noise{}".format(n + 1)]
                        for n in range(self.num_noise_type)
                    ]
                    tf_noise_loss, perm_n = self._permutation_loss(
                        noise_mask_ref, mask_noise_pre, self.tf_mse_loss
                    )
                    tf_loss = tf_loss + tf_noise_loss

            if self.training:
                si_snr = None
            else:
                speech_pre = [
                    self.enh_model.stft.inverse(ps, speech_lengths)[0]
                    for ps in spectrum_pre
                ]
                if speech_ref[0].dim() == 3:
                    # For si_snr loss, only select one channel as the reference
                    speech_ref = [sr[..., self.ref_channel] for sr in speech_ref]
                # compute si-snr loss
                si_snr_loss, perm = self._permutation_loss(
                    speech_ref, speech_pre, self.si_snr_loss, perm=perm
                )
                si_snr = -si_snr_loss.detach()

            loss = tf_loss

            stats = dict(si_snr=si_snr, loss=loss.detach(),)
        else:
            if speech_ref.dim() == 4:
                # For si_snr loss of multi-channel input,
                # only select one channel as the reference
                speech_ref = speech_ref[..., self.ref_channel]

            speech_pre, speech_lengths, *__ = self.enh_model.forward_rawwav(
                speech_mix, speech_lengths
            )
            # speech_pre: list[(batch, sample)]
            assert speech_pre[0].dim() == 2, speech_pre[0].dim()
            speech_ref = torch.unbind(speech_ref, dim=1)

            # compute si-snr loss
            si_snr_loss, perm = self._permutation_loss(
                speech_ref, speech_pre, self.si_snr_loss_zeromean
            )
            si_snr = -si_snr_loss
            loss = si_snr_loss
            stats = dict(si_snr=si_snr.detach(), loss=loss.detach())

        # force_gatherable: to-device and to-tensor if scalar for DataParallel
        loss, stats, weight = force_gatherable((loss, stats, batch_size), loss.device)
        return loss, stats, weight

    @staticmethod
    def tf_mse_loss(ref, inf):
        """time-frequency MSE loss.

        :param ref: (Batch, T, F)
        :param inf: (Batch, T, F)
        :return: (Batch)
        """
        assert ref.dim() == inf.dim(), (ref.shape, inf.shape)
        if ref.dim() == 3:
            mseloss = ((ref - inf) ** 2).mean(dim=[1, 2])
        elif ref.dim() == 4:
            mseloss = ((ref - inf) ** 2).mean(dim=[1, 2, 3])
        else:
            raise ValueError("Invalid input shape: ref={}, inf={}".format(ref, inf))

        return mseloss

    @staticmethod
    def tf_l1_loss(ref, inf):
        """time-frequency L1 loss.

        :param ref: (Batch, T, F) or (Batch, T, C, F)
        :param inf: (Batch, T, F) or (Batch, T, C, F)
        :return: (Batch)
        """
        assert ref.dim() == inf.dim(), (ref.shape, inf.shape)
        if ref.dim() == 3:
            l1loss = abs(ref - inf).mean(dim=[1, 2])
        elif ref.dim() == 4:
            l1loss = abs(ref - inf).mean(dim=[1, 2, 3])
        else:
            raise ValueError("Invalid input shape: ref={}, inf={}".format(ref, inf))
        return l1loss

    @staticmethod
    def si_snr_loss(ref, inf):
        """si-snr loss

        :param ref: (Batch, samples)
        :param inf: (Batch, samples)
        :return: (Batch)
        """
        ref = ref / torch.norm(ref, p=2, dim=1, keepdim=True)
        inf = inf / torch.norm(inf, p=2, dim=1, keepdim=True)

        s_target = (ref * inf).sum(dim=1, keepdims=True) * ref
        e_noise = inf - s_target

        si_snr = 20 * torch.log10(
            torch.norm(s_target, p=2, dim=1) / torch.norm(e_noise, p=2, dim=1)
        )
        return -si_snr

    @staticmethod
    def si_snr_loss_zeromean(ref, inf):
        """si_snr loss with zero-mean in pre-processing.

        :param ref: (Batch, samples)
        :param inf: (Batch, samples)
        :return: (Batch)
        """
        eps = 1e-8

        assert ref.size() == inf.size()
        B, T = ref.size()
        # mask padding position along T

        # Step 1. Zero-mean norm
        mean_target = torch.sum(ref, dim=1, keepdim=True) / T
        mean_estimate = torch.sum(inf, dim=1, keepdim=True) / T
        zero_mean_target = ref - mean_target
        zero_mean_estimate = inf - mean_estimate

        # Step 2. SI-SNR with order
        # reshape to use broadcast
        s_target = zero_mean_target  # [B, T]
        s_estimate = zero_mean_estimate  # [B, T]
        # s_target = <s', s>s / ||s||^2
        pair_wise_dot = torch.sum(s_estimate * s_target, dim=1, keepdim=True)  # [B, 1]
        s_target_energy = torch.sum(s_target ** 2, dim=1, keepdim=True) + eps  # [B, 1]
        pair_wise_proj = pair_wise_dot * s_target / s_target_energy  # [B, T]
        # e_noise = s' - s_target
        e_noise = s_estimate - pair_wise_proj  # [B, T]

        # SI-SNR = 10 * log_10(||s_target||^2 / ||e_noise||^2)
        pair_wise_si_snr = torch.sum(pair_wise_proj ** 2, dim=1) / (
            torch.sum(e_noise ** 2, dim=1) + eps
        )
        # print('pair_si_snr',pair_wise_si_snr[0,:])
        pair_wise_si_snr = 10 * torch.log10(pair_wise_si_snr + eps)  # [B]
        # print(pair_wise_si_snr)

        return -1 * pair_wise_si_snr

    @staticmethod
    def _permutation_loss(ref, inf, criterion, perm=None):
        """The basic permutation loss function.

        Args:
            ref (List[torch.Tensor]): [(batch, ...), ...]
            inf (List[torch.Tensor]): [(batch, ...), ...]
            criterion (function): Loss function
            perm: (batch)
        Returns:
            torch.Tensor: (batch)
        """
        num_spk = len(ref)

        def pair_loss(permutation):
            return sum(
                [criterion(ref[s], inf[t]) for s, t in enumerate(permutation)]
            ) / len(permutation)

        losses = torch.stack(
            [pair_loss(p) for p in permutations(range(num_spk))], dim=1
        )
        if perm is None:
            loss, perm = torch.min(losses, dim=1)
        else:
            loss = losses[torch.arange(losses.shape[0]), perm]

        return loss.mean(), perm

    def collect_feats(
        self, speech_mix: torch.Tensor, speech_mix_lengths: torch.Tensor, **kwargs
    ) -> Dict[str, torch.Tensor]:
        # for data-parallel
        speech_mix = speech_mix[:, : speech_mix_lengths.max()]

        feats, feats_lengths = speech_mix, speech_mix_lengths
        return {"feats": feats, "feats_lengths": feats_lengths}

<|MERGE_RESOLUTION|>--- conflicted
+++ resolved
@@ -1,12 +1,9 @@
 from functools import reduce
 from itertools import permutations
+from itertools import product
 from typing import Dict
 from typing import Optional
 from typing import Tuple
-<<<<<<< HEAD
-from itertools import permutations,product
-=======
->>>>>>> aa42afbc
 
 import torch
 from torch_complex.tensor import ComplexTensor
