# If a Python interpreter is specified, then creates a virtualenv from it
# PYTHON := /usr/bin/python3.7
<<<<<<< HEAD
PYTHON :=~/anaconda3/bin/python
# The python version installed in the conda setup
# NOTE(kan-bayashi): Use 3.7.3 to avoid sentencepiece installation error
PYTHON_VERSION := 3.7.3
CUPY_VERSION := 6.0.0
CUDA_VERSION := 10.1
# PyTorch version: 0.4.1, 1.0.0, 1.0.1, 1.1.0, 1.2.0, 1.3.0, 1.3.1, 1.4.0
TH_VERSION := 1.4.0
ifeq ($(shell expr $(strip $(subst .,,$(TH_VERSION))) \< 120), 1)
INSTALL_WARPCTC := 1
else
INSTALL_WARPCTC :=
endif
=======
PYTHON :=
# If you already have anaconda and you'll create an env in it,
# Give the path with "CONDA". e.g. make CONDA=/your/anaconda
CONDA := venv
CONDA_ENV_NAME := espnet
# The python version installed in the conda setup
# NOTE(kan-bayashi): Use 3.7.3 to avoid sentencepiece installation error
PYTHON_VERSION := 3.7.3
# If empty string is given, chainer is not installed
CHAINER_VERSION := 6.0.0
# PyTorch version: 0.4.1, 1.0.0, 1.0.1, 1.1.0, 1.2.0, 1.3.0, 1.3.1, 1.4.0, 1.5.0, 1.5.1
TH_VERSION := 1.4.0
>>>>>>> 1cf49b71
# Use a prebuild Kaldi to omit the installation
KALDI :=/nfsdata/kaldi-master
WGET := wget --tries=3

<<<<<<< HEAD
# Both Miniconda2/3 can install any Python versions
##CONDA_URL := https://repo.continuum.io/miniconda/Miniconda3-latest-Linux-x86_64.sh
# PyTorch>=1.0.0 requires gcc>=4.9 when buliding the extensions
GCC_VERSION := $(shell gcc -dumpversion)
=======
# Use pip for pytorch installation even if you have anaconda
ifneq ($(strip $(PYTHON)),)
USE_PIP := 0
else
USE_PIP :=
endif
>>>>>>> 1cf49b71

# Set if install binaries on CPU mode e.g. make CPU_ONLY=1
# If you don't have any GPUs, this value will be set automatically
ifeq ($(shell which nvcc),) # 'nvcc' not found
CPU_ONLY := 0
else
CPU_ONLY :=
endif

ifeq ($(strip $(CPU_ONLY)),)
# Derive CUDA version from nvcc
CUDA_VERSION = $(shell nvcc --version | grep "Cuda compilation tools" | cut -d" " -f5 | sed s/,//)
CONDA_PYTORCH := pytorch=$(TH_VERSION) cudatoolkit=$(CUDA_VERSION)
PIP_PYTORCH := torch==$(TH_VERSION) -f https://download.pytorch.org/whl/cu$(strip $(subst .,,$(CUDA_VERSION)))/torch_stable.html
PIP_CHAINER := chainer==$(CHAINER_VERSION) cupy-cuda$(strip $(subst .,,$(CUDA_VERSION)))==$(CHAINER_VERSION)
else
CONDA_PYTORCH := pytorch=$(TH_VERSION) cpuonly
PIP_PYTORCH := torch==$(TH_VERSION) -f https://download.pytorch.org/whl/cpu/torch_stable.html
PIP_CHAINER := chainer==$(CHAINER_VERSION)
endif


.PHONY: all clean

all: showenv showenv_cuda kaldi.done python check_install

ifneq ($(strip $(CHAINER_VERSION)),)
python: activate_python.sh warp-ctc.done warp-transducer.done espnet.done pytorch.done chainer_ctc.done chainer.done
else
python: activate_python.sh warp-ctc.done warp-transducer.done espnet.done pytorch.done
endif

extra: nkf.done moses.done mwerSegmenter.done pesq kenlm.done


################ Logging ################
ifneq ($(strip $(PYTHON)),)
# venv case
showenv:
	@echo KALDI=$(KALDI)
	@echo PYTHON=$(PYTHON)
	@echo TH_VERSION=$(TH_VERSION)
	@echo CHAINER_VERSION=$(CHAINER_VERSION)
else
# anaconda case
showenv:
	@echo KALDI=$(KALDI)
	@echo CONDA=$(CONDA)
	@echo CONDA_ENV_NAME=$(CONDA_ENV_NAME)
	@echo PYTHON_VERSION=$(PYTHON_VERSION)
	@echo USE_PIP=$(USE_PIP)
	@echo TH_VERSION=$(TH_VERSION)
	@echo CHAINER_VERSION=$(CHAINER_VERSION)
endif

ifeq ($(strip $(CPU_ONLY)),)
showenv_cuda:
	@echo CUDA_VERSION=$(CUDA_VERSION)
else
showenv_cuda:
	@echo Perform on CPU mode: CPU_ONLY=$(CPU_ONLY)
endif
#########################################


ifneq ($(strip $(KALDI)),)
kaldi.done:
	test -d $(KALDI)
	ln -s $(abspath $(KALDI)) kaldi  # put a symbolic link
	touch kaldi.done
else
kaldi.done:
	# make KALDI=... is mandatory now
	@echo 'Error:'
	@echo '  Please install Kaldi and'
	@echo '    # make KALDI=<kaldi-root>'
	@echo '  Where <kaldi-root> is the path of Kaldi.'
	exit 1
endif

ifneq ($(strip $(PYTHON)),)
activate_python.sh:
	test -d venv || $(PYTHON) -m venv venv
	echo ". $(CURDIR)/venv/bin/activate" > activate_python.sh
else
activate_python.sh:
	./installers/install_anaconda.sh "$(CONDA_ENV_NAME)" $(PYTHON_VERSION) $(CONDA)
	echo 'if [ -z "$${PS1:-}" ]; then' > activate_python.sh.bak
	echo '    PS1=__dummy__' >> activate_python.sh.bak
	echo 'fi' >> activate_python.sh.bak
	echo ". $(abspath $(CONDA))/etc/profile.d/conda.sh && conda deactivate && conda activate $(CONDA_ENV_NAME)" >> activate_python.sh.bak
	mv activate_python.sh.bak activate_python.sh
endif

ifneq ($(strip $(USE_PIP)),)
pytorch.done: activate_python.sh
	. ./activate_python.sh; pip install pip --upgrade
	. ./activate_python.sh; pip install numpy --upgrade  # Workaround for "ImportError: numpy.core.multiarray failed to import"
	. ./activate_python.sh; pip install $(PIP_PYTORCH)
	touch pytorch.done
else
pytorch.done: activate_python.sh
	. ./activate_python.sh && conda install -y $(CONDA_PYTORCH) -c pytorch
	touch pytorch.done
endif

espnet.done: pytorch.done
	. ./activate_python.sh && pip install -e ..  # Install editable mode by default
	touch espnet.done

chainer.done: espnet.done
	. ./activate_python.sh && pip install ${PIP_CHAINER}
	touch chainer.done

warp-ctc.done: pytorch.done
	. ./activate_python.sh && ./installers/install_warp-ctc.sh
	touch warp-ctc.done

warp-transducer.done: pytorch.done
	. ./activate_python.sh && ./installers/install_warp-transducer.sh
	touch warp-transducer.done

chainer_ctc.done: chainer.done
	. ./activate_python.sh && ./installers/install_chainer_ctc.sh
	touch chainer_ctc.done

nkf.done:
	./installers/install_nkf.sh
	touch nkf.done

pyopenjtalk.done: espnet.done
	. ./activate_python.sh && ./installers/install_pyopenjtalk.sh
	touch pyopenjtalk.done

moses.done:
	git clone https://github.com/moses-smt/mosesdecoder.git moses
	touch moses.done

mwerSegmenter.done:
	./installers/install_mwerSegmenter.sh
	touch mwerSegmenter.done

kenlm.done: espnet.done
	. ./activate_python.sh && ./installers/install_kenlm.sh
	touch kenlm.done

pesq: PESQ/P862_annex_A_2005_CD/source/PESQ
PESQ/P862_annex_A_2005_CD/source/PESQ:
	./installers/install_pesq.sh


check_install: kaldi.done python
ifeq ($(strip $(CPU_ONLY)),)
	. ./activate_python.sh; python check_install.py
else
	. ./activate_python.sh; python check_install.py --no-cuda
endif


clean: clean_extra
	rm -rf kaldi venv warp-ctc warp-transducer chainer_ctc
	rm -f miniconda.sh
	rm -rf *.done
	find . -iname "*.pyc" -delete

clean_python:
	rm -rf venv warp-ctc warp-transducer chainer_ctc
	rm -f miniconda.sh
	rm -f warp-ctc.done chainer_ctc.done espnet.done chainer.done pytorch.done warp-transducer.done
	find . -iname "*.pyc" -delete

clean_extra:
	rm -rf nkf.done swig.done moses.done mwerSegmenter.done
	rm -rf hts_engine_API.done open_jtalk.done pyopenjtalk.done
	rm -rf nkf mecab swig moses mwerSegmenter
	rm -rf PESQ PESQ.zip<|MERGE_RESOLUTION|>--- conflicted
+++ resolved
@@ -1,21 +1,4 @@
-# If a Python interpreter is specified, then creates a virtualenv from it
-# PYTHON := /usr/bin/python3.7
-<<<<<<< HEAD
 PYTHON :=~/anaconda3/bin/python
-# The python version installed in the conda setup
-# NOTE(kan-bayashi): Use 3.7.3 to avoid sentencepiece installation error
-PYTHON_VERSION := 3.7.3
-CUPY_VERSION := 6.0.0
-CUDA_VERSION := 10.1
-# PyTorch version: 0.4.1, 1.0.0, 1.0.1, 1.1.0, 1.2.0, 1.3.0, 1.3.1, 1.4.0
-TH_VERSION := 1.4.0
-ifeq ($(shell expr $(strip $(subst .,,$(TH_VERSION))) \< 120), 1)
-INSTALL_WARPCTC := 1
-else
-INSTALL_WARPCTC :=
-endif
-=======
-PYTHON :=
 # If you already have anaconda and you'll create an env in it,
 # Give the path with "CONDA". e.g. make CONDA=/your/anaconda
 CONDA := venv
@@ -27,24 +10,16 @@
 CHAINER_VERSION := 6.0.0
 # PyTorch version: 0.4.1, 1.0.0, 1.0.1, 1.1.0, 1.2.0, 1.3.0, 1.3.1, 1.4.0, 1.5.0, 1.5.1
 TH_VERSION := 1.4.0
->>>>>>> 1cf49b71
 # Use a prebuild Kaldi to omit the installation
 KALDI :=/nfsdata/kaldi-master
 WGET := wget --tries=3
 
-<<<<<<< HEAD
-# Both Miniconda2/3 can install any Python versions
-##CONDA_URL := https://repo.continuum.io/miniconda/Miniconda3-latest-Linux-x86_64.sh
-# PyTorch>=1.0.0 requires gcc>=4.9 when buliding the extensions
-GCC_VERSION := $(shell gcc -dumpversion)
-=======
 # Use pip for pytorch installation even if you have anaconda
 ifneq ($(strip $(PYTHON)),)
 USE_PIP := 0
 else
 USE_PIP :=
 endif
->>>>>>> 1cf49b71
 
 # Set if install binaries on CPU mode e.g. make CPU_ONLY=1
 # If you don't have any GPUs, this value will be set automatically
