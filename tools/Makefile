--- conflicted
+++ resolved
@@ -1,4 +1,3 @@
-<<<<<<< HEAD
 PYTHON :=~/anaconda3/bin/python
 # If you already have anaconda and you'll create an env in it,
 # Give the path with "CONDA". e.g. make CONDA=/your/anaconda
@@ -8,20 +7,15 @@
 # NOTE(kan-bayashi): Use 3.7.3 to avoid sentencepiece installation error
 PYTHON_VERSION := 3.7.3
 # If empty string is given, chainer is not installed
-=======
 # If a Python interpreter is specified, then creates a virtualenv from it
 # If empty string is given, chainer is not installed. Note that ESPnet doesn't support any versions except for chainer=6.0.0
->>>>>>> d724961e
 CHAINER_VERSION := 6.0.0
 # Disable cupy installation
 NO_CUPY :=
 # PyTorch version: 0.4.1, 1.0.0, 1.0.1, 1.1.0, 1.2.0, 1.3.0, 1.3.1, 1.4.0, 1.5.0, 1.5.1, 1.6.0
 TH_VERSION := 1.4.0
-<<<<<<< HEAD
 # Use a prebuild Kaldi to omit the installation
 KALDI :=/nfsdata/kaldi-master
-=======
->>>>>>> d724961e
 WGET := wget --tries=3
 
 # Use pip for pytorch installation even if you have anaconda
