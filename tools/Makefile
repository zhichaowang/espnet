<<<<<<< HEAD
# If a Python interpreter is specified, then creates a virtualenv from it
# If empty string is given, chainer is not installed. Note that ESPnet doesn't support any versions except for chainer=6.0.0
CHAINER_VERSION := 6.0.0
# Disable cupy installation
NO_CUPY :=
# PyTorch version: 0.4.1, 1.0.0, 1.0.1, 1.1.0, 1.2.0, 1.3.0, 1.3.1, 1.4.0, 1.5.0, 1.5.1, 1.6.0
TH_VERSION := 1.4.0
WGET := wget --tries=3

# Use pip for pytorch installation even if you have anaconda
ifneq ($(shell test -f ./activate_python.sh && grep 'conda activate' ./activate_python.sh),)
IS_CONDA := 0
USE_PIP :=
else
IS_CONDA :=
USE_PIP := 0
endif


# Set if install binaries on CPU mode e.g. make CPU_ONLY=1
# If you don't have any GPUs, this value will be set automatically
ifeq ($(shell which nvcc),) # 'nvcc' not found
CPU_ONLY := 0
else
CPU_ONLY :=
endif

ifeq ($(strip $(CPU_ONLY)),)
# Derive CUDA version from nvcc
CUDA_VERSION = $(shell nvcc --version | grep "Cuda compilation tools" | cut -d" " -f5 | sed s/,//)
CUDA_VERSION_WITHOUT_DOT = $(strip $(subst .,,$(CUDA_VERSION)))
PIP_PYTORCH := torch==$(TH_VERSION) -f https://download.pytorch.org/whl/cu$(CUDA_VERSION_WITHOUT_DOT)/torch_stable.html
ifeq ($(strip $(CUDA_VERSION_WITHOUT_DOT)),80)
CONDA_PYTORCH := pytorch=$(TH_VERSION) cuda$(CUDA_VERSION_WITHOUT_DOT)
else
CONDA_PYTORCH := pytorch=$(TH_VERSION) cudatoolkit=$(CUDA_VERSION)
endif

else
CONDA_PYTORCH := pytorch=$(TH_VERSION) cpuonly
PIP_PYTORCH := torch==$(TH_VERSION) -f https://download.pytorch.org/whl/cpu/torch_stable.html
NO_CUPY := 0
endif

ifeq ($(shell expr $(CUDA_VERSION_WITHOUT_DOT) \>= 102), 1)
# cupy==6.0.0 doesn't support CUDA=10.2 or later
NO_CUPY := 0
endif
PIP_CHAINER := chainer==$(CHAINER_VERSION)


.PHONY: all clean

all: kaldi showenv python conda_packages.done sctk.done sph2pipe.done check_install

ifneq ($(strip $(CHAINER_VERSION)),)
python: activate_python.sh warp-ctc.done warp-transducer.done espnet.done pytorch.done chainer_ctc.done chainer.done
else
python: activate_python.sh warp-ctc.done warp-transducer.done espnet.done pytorch.done
endif

extra: nkf.done moses.done mwerSegmenter.done pesq kenlm.done pyopenjtalk.done py3mmseg.done

kaldi:
	test -f kaldi/egs/wsj/s5/utils/parse_options.sh || { echo -e "Error: Put Kaldi here!\n    $$ ln -s <kaldi-root> kaldi"; exit 1; }

activate_python.sh:
	test -f activate_python.sh || { echo "Error: Run ./setup_python.sh or ./setup_anaconda.sh"; exit 1; }

################ Logging ################
showenv: activate_python.sh
ifeq ($(strip $(CPU_ONLY)),)
	[ -n "${CUDA_HOME}" ] || { echo -e "Error: CUDA_HOME is not set.\n    $$ . ./setup_cuda_env.sh <cuda-root>"; exit 1; }
	@echo CUDA_VERSION=$(CUDA_VERSION)
	. ./activate_python.sh && python3 check_pytorch_cuda_compatibility.py $(TH_VERSION) ${CUDA_VERSION} || { echo "Change TH_VERSION or CUDA_VERSION"; exit 1; }
else
	@echo Perform on CPU mode: CPU_ONLY=$(CPU_ONLY)
endif
	@echo PYTHON=$(shell . ./activate_python.sh && command -v python3)
	@echo PYTHON_VERSION=$(shell . ./activate_python.sh && python3 --version)
	@echo IS_CONDA=$(IS_CONDA)
	@echo USE_PIP=$(USE_PIP)
	@echo TH_VERSION=$(TH_VERSION)
	@echo CONDA_PYTORCH=$(CONDA_PYTORCH)
	@echo PIP_PYTORCH=$(PIP_PYTORCH)
	@echo CHAINER_VERSION=$(CHAINER_VERSION)
	@echo PIP_CHAINER=$(PIP_CHAINER)
	@echo NO_CUPY=$(NO_CUPY)

#########################################

cmake.done: activate_python.sh
	. ./activate_python.sh && { command -v cmake || conda install -y cmake; }
	touch cmake.done
flac.done: activate_python.sh
	. ./activate_python.sh && { command -v flac || conda install -y libflac -c conda-forge; }
	touch flac.done
ffmpeg.done: activate_python.sh
	. ./activate_python.sh && { command -v ffmpeg || conda install -y ffmpeg -c conda-forge; }
	touch ffmpeg.done
sox.done: activate_python.sh
	. ./activate_python.sh && { command -v sox || conda install -y sox -c conda-forge; }
	touch sox.done
sndfile.done: activate_python.sh
	. ./activate_python.sh && { python3 -c "from ctypes.util import find_library as F; assert F('sndfile') is not None" || conda install -y libsndfile=1.0.28 -c conda-forge; }
	touch sndfile.done
ifneq ($(strip $(IS_CONDA)),)
conda_packages.done: cmake.done flac.done ffmpeg.done sox.done sndfile.done
else
conda_packages.done:
endif
	touch conda_packages.done


sctk.done:
	./installers/install_sctk.sh
	touch sctk.done
sph2pipe.done:
	./installers/install_sph2pipe.sh
	touch sph2pipe.done


ifneq ($(strip $(USE_PIP)),)
pytorch.done: activate_python.sh
	. ./activate_python.sh && python3 -m pip install numpy --upgrade  # Workaround for "ImportError: numpy.core.multiarray failed to import"
	. ./activate_python.sh && python3 -m pip install $(PIP_PYTORCH)
	touch pytorch.done
else
pytorch.done: activate_python.sh
	. ./activate_python.sh && conda install -y $(CONDA_PYTORCH) -c pytorch
	touch pytorch.done
endif

# NOTE(kamo): conda_packages is not necessary for installation of espnet, but add it the dependencies just in case.
espnet.done: pytorch.done conda_packages.done
	. ./activate_python.sh && python3 -m pip install -e ..  # Install editable mode by default
	touch espnet.done

chainer.done: espnet.done
ifneq ($(strip $(NO_CUPY)),)
	. ./activate_python.sh && python3 -m pip install $(PIP_CHAINER)
else
	# Precompiled cupy==6.0.0 for python>=3.8 is not provided
	. ./activate_python.sh && \
		if python3 -c "import sys; from distutils.version import LooseVersion as L; assert L(sys.version) < L('3.8')" 2>&1 /dev/null; then \
			python3 -m pip install $(PIP_CHAINER) cupy-cuda$(CUDA_VERSION_WITHOUT_DOT)==$(CHAINER_VERSION); \
		else \
			python3 -m pip install $(PIP_CHAINER) cupy==$(CHAINER_VERSION); \
		fi
endif
	touch chainer.done

# NOTE(kamo): Add conda_packages.done if cmake is used
warp-ctc.done: pytorch.done conda_packages.done
	. ./activate_python.sh && ./installers/install_warp-ctc.sh
	touch warp-ctc.done

warp-transducer.done: pytorch.done conda_packages.done
ifeq ($(strip $(CPU_ONLY)),)
	. ./activate_python.sh && ./installers/install_warp-transducer.sh
	. ./activate_python.sh &&  ./installers/install_warp-rnnt.sh $(CUDA_VERSION)
	touch warp-transducer.done
else
	. ./activate_python.sh && ./installers/install_warp-transducer.sh
	touch warp-transducer.done
endif

chainer_ctc.done: chainer.done
	. ./activate_python.sh && ./installers/install_chainer_ctc.sh
	touch chainer_ctc.done

nkf.done:
	./installers/install_nkf.sh
	touch nkf.done

pyopenjtalk.done: espnet.done conda_packages.done
	. ./activate_python.sh && ./installers/install_pyopenjtalk.sh
	touch pyopenjtalk.done

moses.done:
	git clone --depth 1 https://github.com/moses-smt/mosesdecoder.git moses
	touch moses.done

mwerSegmenter.done:
	./installers/install_mwerSegmenter.sh
	touch mwerSegmenter.done

kenlm.done: espnet.done conda_packages.done
	. ./activate_python.sh && ./installers/install_kenlm.sh
	touch kenlm.done

pesq: PESQ/P862_annex_A_2005_CD/source/PESQ
PESQ/P862_annex_A_2005_CD/source/PESQ:
	./installers/install_pesq.sh

py3mmseg.done: espnet.done
	. ./activate_python.sh && ./installers/install_py3mmseg.sh
	touch py3mmseg.done

check_install: python
ifeq ($(strip $(CPU_ONLY)),)

ifneq ($(strip $(NO_CUPY)),)
	. ./activate_python.sh; python3 check_install.py --no-cupy
else
	. ./activate_python.sh; python3 check_install.py
endif

else

ifneq ($(strip $(NO_CUPY)),)
	. ./activate_python.sh; python3 check_install.py --no-cuda --no-cupy
else
	. ./activate_python.sh; python3 check_install.py --no-cuda
endif

endif


clean: clean_extra
	rm -rf warp-ctc warp-transducer warp-rnnt chainer_ctc
	rm -rf *.done
	find . -iname "*.pyc" -delete

clean_python:
	rm -rf warp-ctc warp-transducer warp-rnnt chainer_ctc
	rm -f warp-ctc.done chainer_ctc.done espnet.done chainer.done pytorch.done warp-transducer.done
	find . -iname "*.pyc" -delete

clean_extra:
	rm -rf nkf.done swig.done moses.done mwerSegmenter.done
	rm -rf hts_engine_API.done open_jtalk.done pyopenjtalk.done
	rm -rf nkf mecab swig moses mwerSegmenter
=======
# If a Python interpreter is specified, then creates a virtualenv from it
# If empty string is given, chainer is not installed. Note that ESPnet doesn't support any versions except for chainer=6.0.0
CHAINER_VERSION := 6.0.0
# Disable cupy installation
NO_CUPY :=
# PyTorch version: 0.4.1, 1.0.0, 1.0.1, 1.1.0, 1.2.0, 1.3.0, 1.3.1, 1.4.0, 1.5.0, 1.5.1, 1.6.0, 1.7.0, 1.7.1
TH_VERSION := 1.4.0
WGET := wget --tries=3

# Use pip for pytorch installation even if you have anaconda
ifneq ($(shell test -f ./activate_python.sh && grep 'conda activate' ./activate_python.sh),)
IS_CONDA := 0
USE_PIP :=
else
IS_CONDA :=
USE_PIP := 0
endif


# Set if install binaries on CPU mode e.g. make CPU_ONLY=1
# If you don't have any GPUs, this value will be set automatically
ifeq ($(shell which nvcc),) # 'nvcc' not found
CPU_ONLY := 0
else
CPU_ONLY :=
endif

ifeq ($(strip $(CPU_ONLY)),)
# Derive CUDA version from nvcc
CUDA_VERSION = $(shell nvcc --version | grep "Cuda compilation tools" | cut -d" " -f5 | sed s/,//)
CUDA_VERSION_WITHOUT_DOT = $(strip $(subst .,,$(CUDA_VERSION)))
PIP_PYTORCH := torch==$(TH_VERSION) -f https://download.pytorch.org/whl/cu$(CUDA_VERSION_WITHOUT_DOT)/torch_stable.html
ifeq ($(strip $(CUDA_VERSION_WITHOUT_DOT)),80)
CONDA_PYTORCH := pytorch=$(TH_VERSION) cuda$(CUDA_VERSION_WITHOUT_DOT)
else
CONDA_PYTORCH := pytorch=$(TH_VERSION) cudatoolkit=$(CUDA_VERSION)
endif

else
CONDA_PYTORCH := pytorch=$(TH_VERSION) cpuonly
PIP_PYTORCH := torch==$(TH_VERSION) -f https://download.pytorch.org/whl/cpu/torch_stable.html
NO_CUPY := 0
endif

ifeq ($(shell expr $(CUDA_VERSION_WITHOUT_DOT) \>= 102), 1)
# cupy==6.0.0 doesn't support CUDA=10.2 or later
NO_CUPY := 0
endif
PIP_CHAINER := chainer==$(CHAINER_VERSION)


.PHONY: all clean

all: kaldi showenv python conda_packages.done sctk.done sph2pipe.done check_install

ifneq ($(strip $(CHAINER_VERSION)),)
python: activate_python.sh espnet.done pytorch.done chainer.done
extra: warp-ctc.done warp-transducer.done chainer_ctc.done nkf.done moses.done mwerSegmenter.done pesq kenlm.done pyopenjtalk.done py3mmseg.done beamformit.done fairseq.done
else
python: activate_python.sh espnet.done pytorch.done
extra: warp-ctc.done warp-transducer.done nkf.done moses.done mwerSegmenter.done pesq kenlm.done pyopenjtalk.done py3mmseg.done beamformit.done fairseq.done
endif


kaldi:
	test -f kaldi/egs/wsj/s5/utils/parse_options.sh || git clone --depth 1 https://github.com/kaldi-asr/kaldi

activate_python.sh:
	test -f activate_python.sh || { echo "Error: Run ./setup_python.sh or ./setup_anaconda.sh"; exit 1; }

################ Logging ################
showenv: activate_python.sh
ifeq ($(strip $(CPU_ONLY)),)
	@echo CUDA_VERSION=$(CUDA_VERSION)
	. ./activate_python.sh && python3 check_pytorch_cuda_compatibility.py $(TH_VERSION) ${CUDA_VERSION} || { echo "Change TH_VERSION or CUDA_VERSION"; exit 1; }
else
	@echo Perform on CPU mode: CPU_ONLY=$(CPU_ONLY)
endif
	@echo PYTHON=$(shell . ./activate_python.sh && command -v python3)
	@echo PYTHON_VERSION=$(shell . ./activate_python.sh && python3 --version)
	@echo IS_CONDA=$(IS_CONDA)
	@echo USE_PIP=$(USE_PIP)
	@echo TH_VERSION=$(TH_VERSION)
	@echo CONDA_PYTORCH=$(CONDA_PYTORCH)
	@echo PIP_PYTORCH=$(PIP_PYTORCH)
	@echo CHAINER_VERSION=$(CHAINER_VERSION)
	@echo PIP_CHAINER=$(PIP_CHAINER)
	@echo NO_CUPY=$(NO_CUPY)

#########################################

cmake.done: activate_python.sh
	. ./activate_python.sh && { command -v cmake || conda install -y cmake; }
	touch cmake.done
flac.done: activate_python.sh
	. ./activate_python.sh && { command -v flac || conda install -y libflac -c conda-forge; }
	touch flac.done
ffmpeg.done: activate_python.sh
	. ./activate_python.sh && { command -v ffmpeg || conda install -y ffmpeg -c conda-forge; }
	touch ffmpeg.done
sox.done: activate_python.sh
	. ./activate_python.sh && { command -v sox || conda install -y sox -c conda-forge; }
	touch sox.done
sndfile.done: activate_python.sh
	. ./activate_python.sh && { python3 -c "from ctypes.util import find_library as F; assert F('sndfile') is not None" || conda install -y libsndfile=1.0.28 -c conda-forge; }
	touch sndfile.done
ifneq ($(strip $(IS_CONDA)),)
conda_packages.done: cmake.done flac.done ffmpeg.done sox.done sndfile.done
else
conda_packages.done:
endif
	touch conda_packages.done


sctk.done:
	./installers/install_sctk.sh
	touch sctk.done
sph2pipe.done:
	./installers/install_sph2pipe.sh
	touch sph2pipe.done


ifneq ($(strip $(USE_PIP)),)
pytorch.done: activate_python.sh
	. ./activate_python.sh && python3 -m pip install numpy --upgrade  # Workaround for "ImportError: numpy.core.multiarray failed to import"
	. ./activate_python.sh && python3 -m pip install $(PIP_PYTORCH)
	touch pytorch.done
else
pytorch.done: activate_python.sh
	. ./activate_python.sh && conda install -y $(CONDA_PYTORCH) -c pytorch
	touch pytorch.done
endif

# NOTE(kamo): conda_packages is not necessary for installation of espnet, but add it the dependencies just in case.
espnet.done: pytorch.done conda_packages.done
	. ./activate_python.sh && python3 -m pip install -e "..[recipe]"  # Install editable mode by default
	touch espnet.done

chainer.done: espnet.done
ifneq ($(strip $(NO_CUPY)),)
	. ./activate_python.sh && python3 -m pip install $(PIP_CHAINER)
else
	# Precompiled cupy==6.0.0 for python>=3.8 is not provided
	. ./activate_python.sh && \
		if python3 -c "import sys; from distutils.version import LooseVersion as L; assert L(sys.version) < L('3.8')" 2>&1 /dev/null; then \
			python3 -m pip install $(PIP_CHAINER) cupy-cuda$(CUDA_VERSION_WITHOUT_DOT)==$(CHAINER_VERSION); \
		else \
			python3 -m pip install $(PIP_CHAINER) cupy==$(CHAINER_VERSION); \
		fi
endif
	touch chainer.done

# NOTE(kamo): Add conda_packages.done if cmake is used
warp-ctc.done: pytorch.done conda_packages.done
ifeq ($(strip $(CPU_ONLY)),)
	[ -n "${CUDA_HOME}" ] || { echo -e "Error: CUDA_HOME is not set.\n    $$ . ./setup_cuda_env.sh <cuda-root>"; exit 1; }
endif
	. ./activate_python.sh && ./installers/install_warp-ctc.sh
	touch warp-ctc.done

warp-transducer.done: pytorch.done conda_packages.done
ifeq ($(strip $(CPU_ONLY)),)
	[ -n "${CUDA_HOME}" ] || { echo -e "Error: CUDA_HOME is not set.\n    $$ . ./setup_cuda_env.sh <cuda-root>"; exit 1; }
	. ./activate_python.sh && ./installers/install_warp-transducer.sh
	. ./activate_python.sh &&  ./installers/install_warp-rnnt.sh $(CUDA_VERSION)
	touch warp-transducer.done
else
	. ./activate_python.sh && ./installers/install_warp-transducer.sh
	touch warp-transducer.done
endif

chainer_ctc.done: chainer.done
ifeq ($(strip $(CPU_ONLY)),)
	[ -n "${CUDA_HOME}" ] || { echo -e "Error: CUDA_HOME is not set.\n    $$ . ./setup_cuda_env.sh <cuda-root>"; exit 1; }
endif
	. ./activate_python.sh && ./installers/install_chainer_ctc.sh
	touch chainer_ctc.done

nkf.done:
	./installers/install_nkf.sh
	touch nkf.done

pyopenjtalk.done: espnet.done conda_packages.done
	. ./activate_python.sh && ./installers/install_pyopenjtalk.sh
	touch pyopenjtalk.done

moses.done:
	git clone --depth 1 https://github.com/moses-smt/mosesdecoder.git moses
	touch moses.done

mwerSegmenter.done:
	./installers/install_mwerSegmenter.sh
	touch mwerSegmenter.done

kenlm.done: espnet.done conda_packages.done
	. ./activate_python.sh && ./installers/install_kenlm.sh
	touch kenlm.done

pesq: PESQ/P862_annex_A_2005_CD/source/PESQ
PESQ/P862_annex_A_2005_CD/source/PESQ:
	./installers/install_pesq.sh

py3mmseg.done: espnet.done
	. ./activate_python.sh && ./installers/install_py3mmseg.sh
	touch py3mmseg.done

beamformit.done:
	./installers/install_beamformit.sh
	touch beamformit.done

fairseq.done: espnet.done
	. ./activate_python.sh && ./installers/install_fairseq.sh
	touch fairseq.done

check_install: python
	. ./activate_python.sh; . ./extra_path.sh; python3 check_install.py


clean: clean_extra
	rm -rf warp-ctc warp-transducer warp-rnnt chainer_ctc
	rm -rf *.done
	find . -iname "*.pyc" -delete

clean_python:
	rm -rf warp-ctc warp-transducer warp-rnnt chainer_ctc
	rm -f warp-ctc.done chainer_ctc.done espnet.done chainer.done pytorch.done warp-transducer.done
	find . -iname "*.pyc" -delete

clean_extra:
	rm -rf nkf.done swig.done moses.done mwerSegmenter.done
	rm -rf hts_engine_API.done open_jtalk.done pyopenjtalk.done
	rm -rf nkf mecab swig moses mwerSegmenter
>>>>>>> 46f1e6b9
	rm -rf PESQ PESQ.zip<|MERGE_RESOLUTION|>--- conflicted
+++ resolved
@@ -1,10 +1,9 @@
-<<<<<<< HEAD
 # If a Python interpreter is specified, then creates a virtualenv from it
 # If empty string is given, chainer is not installed. Note that ESPnet doesn't support any versions except for chainer=6.0.0
 CHAINER_VERSION := 6.0.0
 # Disable cupy installation
 NO_CUPY :=
-# PyTorch version: 0.4.1, 1.0.0, 1.0.1, 1.1.0, 1.2.0, 1.3.0, 1.3.1, 1.4.0, 1.5.0, 1.5.1, 1.6.0
+# PyTorch version: 0.4.1, 1.0.0, 1.0.1, 1.1.0, 1.2.0, 1.3.0, 1.3.1, 1.4.0, 1.5.0, 1.5.1, 1.6.0, 1.7.0, 1.7.1
 TH_VERSION := 1.4.0
 WGET := wget --tries=3
 
@@ -55,15 +54,16 @@
 all: kaldi showenv python conda_packages.done sctk.done sph2pipe.done check_install
 
 ifneq ($(strip $(CHAINER_VERSION)),)
-python: activate_python.sh warp-ctc.done warp-transducer.done espnet.done pytorch.done chainer_ctc.done chainer.done
-else
-python: activate_python.sh warp-ctc.done warp-transducer.done espnet.done pytorch.done
-endif
-
-extra: nkf.done moses.done mwerSegmenter.done pesq kenlm.done pyopenjtalk.done py3mmseg.done
+python: activate_python.sh espnet.done pytorch.done chainer.done
+extra: warp-ctc.done warp-transducer.done chainer_ctc.done nkf.done moses.done mwerSegmenter.done pesq kenlm.done pyopenjtalk.done py3mmseg.done beamformit.done fairseq.done
+else
+python: activate_python.sh espnet.done pytorch.done
+extra: warp-ctc.done warp-transducer.done nkf.done moses.done mwerSegmenter.done pesq kenlm.done pyopenjtalk.done py3mmseg.done beamformit.done fairseq.done
+endif
+
 
 kaldi:
-	test -f kaldi/egs/wsj/s5/utils/parse_options.sh || { echo -e "Error: Put Kaldi here!\n    $$ ln -s <kaldi-root> kaldi"; exit 1; }
+	test -f kaldi/egs/wsj/s5/utils/parse_options.sh || git clone --depth 1 https://github.com/kaldi-asr/kaldi
 
 activate_python.sh:
 	test -f activate_python.sh || { echo "Error: Run ./setup_python.sh or ./setup_anaconda.sh"; exit 1; }
@@ -71,7 +71,6 @@
 ################ Logging ################
 showenv: activate_python.sh
 ifeq ($(strip $(CPU_ONLY)),)
-	[ -n "${CUDA_HOME}" ] || { echo -e "Error: CUDA_HOME is not set.\n    $$ . ./setup_cuda_env.sh <cuda-root>"; exit 1; }
 	@echo CUDA_VERSION=$(CUDA_VERSION)
 	. ./activate_python.sh && python3 check_pytorch_cuda_compatibility.py $(TH_VERSION) ${CUDA_VERSION} || { echo "Change TH_VERSION or CUDA_VERSION"; exit 1; }
 else
@@ -134,7 +133,7 @@
 
 # NOTE(kamo): conda_packages is not necessary for installation of espnet, but add it the dependencies just in case.
 espnet.done: pytorch.done conda_packages.done
-	. ./activate_python.sh && python3 -m pip install -e ..  # Install editable mode by default
+	. ./activate_python.sh && python3 -m pip install -e "..[recipe]"  # Install editable mode by default
 	touch espnet.done
 
 chainer.done: espnet.done
@@ -153,11 +152,15 @@
 
 # NOTE(kamo): Add conda_packages.done if cmake is used
 warp-ctc.done: pytorch.done conda_packages.done
+ifeq ($(strip $(CPU_ONLY)),)
+	[ -n "${CUDA_HOME}" ] || { echo -e "Error: CUDA_HOME is not set.\n    $$ . ./setup_cuda_env.sh <cuda-root>"; exit 1; }
+endif
 	. ./activate_python.sh && ./installers/install_warp-ctc.sh
 	touch warp-ctc.done
 
 warp-transducer.done: pytorch.done conda_packages.done
 ifeq ($(strip $(CPU_ONLY)),)
+	[ -n "${CUDA_HOME}" ] || { echo -e "Error: CUDA_HOME is not set.\n    $$ . ./setup_cuda_env.sh <cuda-root>"; exit 1; }
 	. ./activate_python.sh && ./installers/install_warp-transducer.sh
 	. ./activate_python.sh &&  ./installers/install_warp-rnnt.sh $(CUDA_VERSION)
 	touch warp-transducer.done
@@ -167,6 +170,9 @@
 endif
 
 chainer_ctc.done: chainer.done
+ifeq ($(strip $(CPU_ONLY)),)
+	[ -n "${CUDA_HOME}" ] || { echo -e "Error: CUDA_HOME is not set.\n    $$ . ./setup_cuda_env.sh <cuda-root>"; exit 1; }
+endif
 	. ./activate_python.sh && ./installers/install_chainer_ctc.sh
 	touch chainer_ctc.done
 
@@ -198,24 +204,16 @@
 	. ./activate_python.sh && ./installers/install_py3mmseg.sh
 	touch py3mmseg.done
 
+beamformit.done:
+	./installers/install_beamformit.sh
+	touch beamformit.done
+
+fairseq.done: espnet.done
+	. ./activate_python.sh && ./installers/install_fairseq.sh
+	touch fairseq.done
+
 check_install: python
-ifeq ($(strip $(CPU_ONLY)),)
-
-ifneq ($(strip $(NO_CUPY)),)
-	. ./activate_python.sh; python3 check_install.py --no-cupy
-else
-	. ./activate_python.sh; python3 check_install.py
-endif
-
-else
-
-ifneq ($(strip $(NO_CUPY)),)
-	. ./activate_python.sh; python3 check_install.py --no-cuda --no-cupy
-else
-	. ./activate_python.sh; python3 check_install.py --no-cuda
-endif
-
-endif
+	. ./activate_python.sh; . ./extra_path.sh; python3 check_install.py
 
 
 clean: clean_extra
@@ -232,238 +230,4 @@
 	rm -rf nkf.done swig.done moses.done mwerSegmenter.done
 	rm -rf hts_engine_API.done open_jtalk.done pyopenjtalk.done
 	rm -rf nkf mecab swig moses mwerSegmenter
-=======
-# If a Python interpreter is specified, then creates a virtualenv from it
-# If empty string is given, chainer is not installed. Note that ESPnet doesn't support any versions except for chainer=6.0.0
-CHAINER_VERSION := 6.0.0
-# Disable cupy installation
-NO_CUPY :=
-# PyTorch version: 0.4.1, 1.0.0, 1.0.1, 1.1.0, 1.2.0, 1.3.0, 1.3.1, 1.4.0, 1.5.0, 1.5.1, 1.6.0, 1.7.0, 1.7.1
-TH_VERSION := 1.4.0
-WGET := wget --tries=3
-
-# Use pip for pytorch installation even if you have anaconda
-ifneq ($(shell test -f ./activate_python.sh && grep 'conda activate' ./activate_python.sh),)
-IS_CONDA := 0
-USE_PIP :=
-else
-IS_CONDA :=
-USE_PIP := 0
-endif
-
-
-# Set if install binaries on CPU mode e.g. make CPU_ONLY=1
-# If you don't have any GPUs, this value will be set automatically
-ifeq ($(shell which nvcc),) # 'nvcc' not found
-CPU_ONLY := 0
-else
-CPU_ONLY :=
-endif
-
-ifeq ($(strip $(CPU_ONLY)),)
-# Derive CUDA version from nvcc
-CUDA_VERSION = $(shell nvcc --version | grep "Cuda compilation tools" | cut -d" " -f5 | sed s/,//)
-CUDA_VERSION_WITHOUT_DOT = $(strip $(subst .,,$(CUDA_VERSION)))
-PIP_PYTORCH := torch==$(TH_VERSION) -f https://download.pytorch.org/whl/cu$(CUDA_VERSION_WITHOUT_DOT)/torch_stable.html
-ifeq ($(strip $(CUDA_VERSION_WITHOUT_DOT)),80)
-CONDA_PYTORCH := pytorch=$(TH_VERSION) cuda$(CUDA_VERSION_WITHOUT_DOT)
-else
-CONDA_PYTORCH := pytorch=$(TH_VERSION) cudatoolkit=$(CUDA_VERSION)
-endif
-
-else
-CONDA_PYTORCH := pytorch=$(TH_VERSION) cpuonly
-PIP_PYTORCH := torch==$(TH_VERSION) -f https://download.pytorch.org/whl/cpu/torch_stable.html
-NO_CUPY := 0
-endif
-
-ifeq ($(shell expr $(CUDA_VERSION_WITHOUT_DOT) \>= 102), 1)
-# cupy==6.0.0 doesn't support CUDA=10.2 or later
-NO_CUPY := 0
-endif
-PIP_CHAINER := chainer==$(CHAINER_VERSION)
-
-
-.PHONY: all clean
-
-all: kaldi showenv python conda_packages.done sctk.done sph2pipe.done check_install
-
-ifneq ($(strip $(CHAINER_VERSION)),)
-python: activate_python.sh espnet.done pytorch.done chainer.done
-extra: warp-ctc.done warp-transducer.done chainer_ctc.done nkf.done moses.done mwerSegmenter.done pesq kenlm.done pyopenjtalk.done py3mmseg.done beamformit.done fairseq.done
-else
-python: activate_python.sh espnet.done pytorch.done
-extra: warp-ctc.done warp-transducer.done nkf.done moses.done mwerSegmenter.done pesq kenlm.done pyopenjtalk.done py3mmseg.done beamformit.done fairseq.done
-endif
-
-
-kaldi:
-	test -f kaldi/egs/wsj/s5/utils/parse_options.sh || git clone --depth 1 https://github.com/kaldi-asr/kaldi
-
-activate_python.sh:
-	test -f activate_python.sh || { echo "Error: Run ./setup_python.sh or ./setup_anaconda.sh"; exit 1; }
-
-################ Logging ################
-showenv: activate_python.sh
-ifeq ($(strip $(CPU_ONLY)),)
-	@echo CUDA_VERSION=$(CUDA_VERSION)
-	. ./activate_python.sh && python3 check_pytorch_cuda_compatibility.py $(TH_VERSION) ${CUDA_VERSION} || { echo "Change TH_VERSION or CUDA_VERSION"; exit 1; }
-else
-	@echo Perform on CPU mode: CPU_ONLY=$(CPU_ONLY)
-endif
-	@echo PYTHON=$(shell . ./activate_python.sh && command -v python3)
-	@echo PYTHON_VERSION=$(shell . ./activate_python.sh && python3 --version)
-	@echo IS_CONDA=$(IS_CONDA)
-	@echo USE_PIP=$(USE_PIP)
-	@echo TH_VERSION=$(TH_VERSION)
-	@echo CONDA_PYTORCH=$(CONDA_PYTORCH)
-	@echo PIP_PYTORCH=$(PIP_PYTORCH)
-	@echo CHAINER_VERSION=$(CHAINER_VERSION)
-	@echo PIP_CHAINER=$(PIP_CHAINER)
-	@echo NO_CUPY=$(NO_CUPY)
-
-#########################################
-
-cmake.done: activate_python.sh
-	. ./activate_python.sh && { command -v cmake || conda install -y cmake; }
-	touch cmake.done
-flac.done: activate_python.sh
-	. ./activate_python.sh && { command -v flac || conda install -y libflac -c conda-forge; }
-	touch flac.done
-ffmpeg.done: activate_python.sh
-	. ./activate_python.sh && { command -v ffmpeg || conda install -y ffmpeg -c conda-forge; }
-	touch ffmpeg.done
-sox.done: activate_python.sh
-	. ./activate_python.sh && { command -v sox || conda install -y sox -c conda-forge; }
-	touch sox.done
-sndfile.done: activate_python.sh
-	. ./activate_python.sh && { python3 -c "from ctypes.util import find_library as F; assert F('sndfile') is not None" || conda install -y libsndfile=1.0.28 -c conda-forge; }
-	touch sndfile.done
-ifneq ($(strip $(IS_CONDA)),)
-conda_packages.done: cmake.done flac.done ffmpeg.done sox.done sndfile.done
-else
-conda_packages.done:
-endif
-	touch conda_packages.done
-
-
-sctk.done:
-	./installers/install_sctk.sh
-	touch sctk.done
-sph2pipe.done:
-	./installers/install_sph2pipe.sh
-	touch sph2pipe.done
-
-
-ifneq ($(strip $(USE_PIP)),)
-pytorch.done: activate_python.sh
-	. ./activate_python.sh && python3 -m pip install numpy --upgrade  # Workaround for "ImportError: numpy.core.multiarray failed to import"
-	. ./activate_python.sh && python3 -m pip install $(PIP_PYTORCH)
-	touch pytorch.done
-else
-pytorch.done: activate_python.sh
-	. ./activate_python.sh && conda install -y $(CONDA_PYTORCH) -c pytorch
-	touch pytorch.done
-endif
-
-# NOTE(kamo): conda_packages is not necessary for installation of espnet, but add it the dependencies just in case.
-espnet.done: pytorch.done conda_packages.done
-	. ./activate_python.sh && python3 -m pip install -e "..[recipe]"  # Install editable mode by default
-	touch espnet.done
-
-chainer.done: espnet.done
-ifneq ($(strip $(NO_CUPY)),)
-	. ./activate_python.sh && python3 -m pip install $(PIP_CHAINER)
-else
-	# Precompiled cupy==6.0.0 for python>=3.8 is not provided
-	. ./activate_python.sh && \
-		if python3 -c "import sys; from distutils.version import LooseVersion as L; assert L(sys.version) < L('3.8')" 2>&1 /dev/null; then \
-			python3 -m pip install $(PIP_CHAINER) cupy-cuda$(CUDA_VERSION_WITHOUT_DOT)==$(CHAINER_VERSION); \
-		else \
-			python3 -m pip install $(PIP_CHAINER) cupy==$(CHAINER_VERSION); \
-		fi
-endif
-	touch chainer.done
-
-# NOTE(kamo): Add conda_packages.done if cmake is used
-warp-ctc.done: pytorch.done conda_packages.done
-ifeq ($(strip $(CPU_ONLY)),)
-	[ -n "${CUDA_HOME}" ] || { echo -e "Error: CUDA_HOME is not set.\n    $$ . ./setup_cuda_env.sh <cuda-root>"; exit 1; }
-endif
-	. ./activate_python.sh && ./installers/install_warp-ctc.sh
-	touch warp-ctc.done
-
-warp-transducer.done: pytorch.done conda_packages.done
-ifeq ($(strip $(CPU_ONLY)),)
-	[ -n "${CUDA_HOME}" ] || { echo -e "Error: CUDA_HOME is not set.\n    $$ . ./setup_cuda_env.sh <cuda-root>"; exit 1; }
-	. ./activate_python.sh && ./installers/install_warp-transducer.sh
-	. ./activate_python.sh &&  ./installers/install_warp-rnnt.sh $(CUDA_VERSION)
-	touch warp-transducer.done
-else
-	. ./activate_python.sh && ./installers/install_warp-transducer.sh
-	touch warp-transducer.done
-endif
-
-chainer_ctc.done: chainer.done
-ifeq ($(strip $(CPU_ONLY)),)
-	[ -n "${CUDA_HOME}" ] || { echo -e "Error: CUDA_HOME is not set.\n    $$ . ./setup_cuda_env.sh <cuda-root>"; exit 1; }
-endif
-	. ./activate_python.sh && ./installers/install_chainer_ctc.sh
-	touch chainer_ctc.done
-
-nkf.done:
-	./installers/install_nkf.sh
-	touch nkf.done
-
-pyopenjtalk.done: espnet.done conda_packages.done
-	. ./activate_python.sh && ./installers/install_pyopenjtalk.sh
-	touch pyopenjtalk.done
-
-moses.done:
-	git clone --depth 1 https://github.com/moses-smt/mosesdecoder.git moses
-	touch moses.done
-
-mwerSegmenter.done:
-	./installers/install_mwerSegmenter.sh
-	touch mwerSegmenter.done
-
-kenlm.done: espnet.done conda_packages.done
-	. ./activate_python.sh && ./installers/install_kenlm.sh
-	touch kenlm.done
-
-pesq: PESQ/P862_annex_A_2005_CD/source/PESQ
-PESQ/P862_annex_A_2005_CD/source/PESQ:
-	./installers/install_pesq.sh
-
-py3mmseg.done: espnet.done
-	. ./activate_python.sh && ./installers/install_py3mmseg.sh
-	touch py3mmseg.done
-
-beamformit.done:
-	./installers/install_beamformit.sh
-	touch beamformit.done
-
-fairseq.done: espnet.done
-	. ./activate_python.sh && ./installers/install_fairseq.sh
-	touch fairseq.done
-
-check_install: python
-	. ./activate_python.sh; . ./extra_path.sh; python3 check_install.py
-
-
-clean: clean_extra
-	rm -rf warp-ctc warp-transducer warp-rnnt chainer_ctc
-	rm -rf *.done
-	find . -iname "*.pyc" -delete
-
-clean_python:
-	rm -rf warp-ctc warp-transducer warp-rnnt chainer_ctc
-	rm -f warp-ctc.done chainer_ctc.done espnet.done chainer.done pytorch.done warp-transducer.done
-	find . -iname "*.pyc" -delete
-
-clean_extra:
-	rm -rf nkf.done swig.done moses.done mwerSegmenter.done
-	rm -rf hts_engine_API.done open_jtalk.done pyopenjtalk.done
-	rm -rf nkf mecab swig moses mwerSegmenter
->>>>>>> 46f1e6b9
 	rm -rf PESQ PESQ.zip