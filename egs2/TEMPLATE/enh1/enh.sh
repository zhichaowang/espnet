#!/bin/bash

# Set bash to 'debug' mode, it will exit on :
# -e 'error', -u 'undefined variable', -o ... 'error in pipeline', -x 'print commands',
set -e
set -u
set -o pipefail

log() {
    local fname=${BASH_SOURCE[1]##*/}
    echo -e "$(date '+%Y-%m-%dT%H:%M:%S') (${fname}:${BASH_LINENO[0]}:${FUNCNAME[1]}) $*"
}
min() {
  local a b
  a=$1
  for b in "$@"; do
      if [ "${b}" -le "${a}" ]; then
          a="${b}"
      fi
  done
  echo "${a}"
}
SECONDS=0

# General configuration
stage=1          # Processes starts from the specified stage.
stop_stage=10000 # Processes is stopped at the specified stage.
skip_data_prep=false # Skip data preparation stages
skip_train=false     # Skip training stages
skip_eval=false      # Skip decoding and evaluation stages
skip_upload=true     # Skip packing and uploading stages
ngpu=1           # The number of gpus ("0" uses cpu, otherwise use gpu).
num_nodes=1      # The number of nodes
nj=32            # The number of parallel jobs.
dumpdir=dump     # Directory to dump features.
inference_nj=32     # The number of parallel jobs in decoding.
gpu_inference=false # Whether to perform gpu decoding.
expdir=exp       # Directory to save experiments.

# Data preparation related
local_data_opts= # The options given to local/data.sh.

# Speed perturbation related
speed_perturb_factors=  # perturbation factors, e.g. "0.9 1.0 1.1" (separated by space).

# Feature extraction related
feats_type=raw    # Feature type (raw or fbank_pitch).
audio_format=flac # Audio format (only in feats_type=raw).
fs=16k            # Sampling rate.
min_wav_duration=0.1   # Minimum duration in second
max_wav_duration=20    # Maximum duration in second

# Enhancement model related
enh_exp=    # Specify the direcotry path for enhancement experiment. If this option is specified, enh_tag is ignored.
enh_tag=    # Suffix to the result dir for enhancement model training.
enh_config= # Config for ehancement model training.
enh_args=   # Arguments for enhancement model training, e.g., "--max_epoch 10".
            # Note that it will overwrite args in enhancement config.
spk_num=2
noise_type_num=1
feats_normalize=global_mvn  # Normalizaton layer type

# Training data related
use_dereverb_ref=false
use_noise_ref=false

# Enhancement related
inference_args="--normalize_output_wav true"
inference_model=valid.si_snr.best.pth

# Evaluation related
scoring_protocol="STOI SDR SAR SIR"
ref_channel=0
score_with_asr=false

# [Task dependent] Set the datadir name created by local/data.sh
train_set=       # Name of training set.
valid_set=       # Name of development set.
test_sets=       # Names of evaluation sets. Multiple items can be specified.
enh_speech_fold_length=800 # fold_length for speech data during enhancement training
lang=noinfo      # The language type of corpus

help_message=$(cat << EOF
Usage: $0 --train-set <train_set_name> --valid-set <valid_set_name> --test_sets <test_set_names>

Options:
    # General configuration
    --stage         # Processes starts from the specified stage (default="${stage}").
    --stop_stage    # Processes is stopped at the specified stage (default="${stop_stage}").
    --skip_data_prep # Skip data preparation stages (default="${skip_data_prep}").
    --skip_train     # Skip training stages (default="${skip_train}").
    --skip_eval      # Skip decoding and evaluation stages (default="${skip_eval}").
    --skip_upload    # Skip packing and uploading stages (default="${skip_upload}").
    --ngpu          # The number of gpus ("0" uses cpu, otherwise use gpu, default="${ngpu}").
    --num_nodes     # The number of nodes
    --nj            # The number of parallel jobs (default="${nj}").
    --inference_nj  # The number of parallel jobs in inference (default="${inference_nj}").
    --gpu_inference # Whether to use gpu for inference (default="${gpu_inference}").
    --dumpdir       # Directory to dump features (default="${dumpdir}").
    --expdir        # Directory to save experiments (default="${expdir}").

    # Data preparation related
    --local_data_opts # The options given to local/data.sh (default="${local_data_opts}").

    # Speed perturbation related
    --speed_perturb_factors   # speed perturbation factors, e.g. "0.9 1.0 1.1" (separated by space, default="${speed_perturb_factors}").

    # Feature extraction related
    --feats_type   # Feature type (only support raw currently).
    --audio_format # Audio format (only in feats_type=raw, default="${audio_format}").
    --fs           # Sampling rate (default="${fs}").
    --min_wav_duration # Minimum duration in second (default="${min_wav_duration}").
    --max_wav_duration # Maximum duration in second (default="${max_wav_duration}").


    # Enhancemnt model related
    --enh_tag    # Suffix to the result dir for enhancement model training (default="${enh_tag}").
    --enh_config # Config for enhancement model training (default="${enh_config}").
    --enh_args   # Arguments for enhancement model training, e.g., "--max_epoch 10" (default="${enh_args}").
                 # Note that it will overwrite args in enhancement config.
    --spk_num    # Number of speakers in the input audio (default="${spk_num}")
    --noise_type_num  # Number of noise types in the input audio (default="${noise_type_num}")
    --feats_normalize # Normalizaton layer type (default="${feats_normalize}").

    # Training data related
    --use_dereverb_ref # Whether or not to use dereverberated signal as an additional reference
                         for training a dereverberation model (default="${use_dereverb_ref}")
    --use_noise_ref    # Whether or not to use noise signal as an additional reference
                         for training a denoising model (default="${use_noise_ref}")

    # Enhancement related
    --inference_args      # Arguments for enhancement in the inference stage (default="${inference_args}")
    --inference_model # Enhancement model path for inference (default="${inference_model}").

    # Evaluation related
    --scoring_protocol    # Metrics to be used for scoring (default="${scoring_protocol}")
    --ref_channel         # Reference channel of the reference speech will be used if the model
                            output is single-channel and reference speech is multi-channel
                            (default="${ref_channel}")

    # [Task dependent] Set the datadir name created by local/data.sh
    --train_set     # Name of training set (required).
    --valid_set       # Name of development set (required).
    --test_sets     # Names of evaluation sets (required).
    --enh_speech_fold_length # fold_length for speech data during enhancement training  (default="${enh_speech_fold_length}").
    --lang         # The language type of corpus (default="${lang}")
EOF
)

log "$0 $*"
. utils/parse_options.sh

if [ $# -ne 0 ]; then
    log "${help_message}"
    log "Error: No positional arguments are required."
    exit 2
fi

. ./path.sh
. ./cmd.sh


# Check required arguments
[ -z "${train_set}" ] && { log "${help_message}"; log "Error: --train_set is required"; exit 2; };
[ -z "${valid_set}" ] &&   { log "${help_message}"; log "Error: --valid_set is required"  ; exit 2; };
[ -z "${test_sets}" ] && { log "${help_message}"; log "Error: --test_sets is required"; exit 2; };

data_feats=${dumpdir}/raw


# Set tag for naming of model directory
if [ -z "${enh_tag}" ]; then
    if [ -n "${enh_config}" ]; then
        enh_tag="$(basename "${enh_config}" .yaml)_${feats_type}"
    else
        enh_tag="train_${feats_type}"
    fi
    # Add overwritten arg's info
    if [ -n "${enh_args}" ]; then
        enh_tag+="$(echo "${enh_args}" | sed -e "s/--/\_/g" -e "s/[ |=]//g")"
    fi
fi


# The directory used for collect-stats mode
enh_stats_dir="${expdir}/enh_stats_${fs}"
# The directory used for training commands
if [ -z "${enh_exp}" ]; then
enh_exp="${expdir}/enh_${enh_tag}"
fi

if [ -n "${speed_perturb_factors}" ]; then
  enh_stats_dir="${enh_stats_dir}_sp"
  enh_exp="${enh_exp}_sp"
fi

# ========================== Main stages start from here. ==========================

if ! "${skip_data_prep}"; then
    if [ ${stage} -le 1 ] && [ ${stop_stage} -ge 1 ]; then
        log "Stage 1: Data preparation for data/${train_set}, data/${valid_set}, etc."
        # [Task dependent] Need to create data.sh for new corpus
        local/data.sh ${local_data_opts}
    fi

    if [ ${stage} -le 2 ] && [ ${stop_stage} -ge 2 ]; then
        if ! $use_dereverb_ref && [ -n "${speed_perturb_factors}" ]; then
           log "Stage 2: Speed perturbation: data/${train_set} -> data/${train_set}_sp"

            _scp_list="wav.scp "
            for i in $(seq ${spk_num}); do
                _scp_list+="spk${i}.scp "
            done

           for factor in ${speed_perturb_factors}; do
               if [[ $(bc <<<"${factor} != 1.0") == 1 ]]; then
                   scripts/utils/perturb_enh_data_dir_speed.sh "${factor}" "data/${train_set}" "data/${train_set}_sp${factor}" "${_scp_list}"
                   _dirs+="data/${train_set}_sp${factor} "
               else
                   # If speed factor is 1, same as the original
                   _dirs+="data/${train_set} "
               fi
           done
           utils/combine_data.sh --extra-files "${_scp_list}" "data/${train_set}_sp" ${_dirs}
        else
           log "Skip stage 2: Speed perturbation"
        fi
    fi

    if [ -n "${speed_perturb_factors}" ]; then
        train_set="${train_set}_sp"
    fi

    if [ ${stage} -le 3 ] && [ ${stop_stage} -ge 3 ]; then

        log "Stage 3: Format wav.scp: data/ -> ${data_feats}"

        # ====== Recreating "wav.scp" ======
        # Kaldi-wav.scp, which can describe the file path with unix-pipe, like "cat /some/path |",
        # shouldn't be used in training process.
        # "format_wav_scp.sh" dumps such pipe-style-wav to real audio file
        # and also it can also change the audio-format and sampling rate.
        # If nothing is need, then format_wav_scp.sh does nothing:
        # i.e. the input file format and rate is same as the output.

        for dset in "${train_set}" "${valid_set}" ${test_sets}; do
            if [ "${dset}" = "${train_set}" ] || [ "${dset}" = "${valid_set}" ]; then
                _suf="/org"
            else
                _suf=""
            fi
            utils/copy_data_dir.sh data/"${dset}" "${data_feats}${_suf}/${dset}"
            rm -f ${data_feats}${_suf}/${dset}/{segments,wav.scp,reco2file_and_channel}
            _opts=
            if [ -e data/"${dset}"/segments ]; then
                # "segments" is used for splitting wav files which are written in "wav".scp
                # into utterances. The file format of segments:
                #   <segment_id> <record_id> <start_time> <end_time>
                #   "e.g. call-861225-A-0050-0065 call-861225-A 5.0 6.5"
                # Where the time is written in seconds.
                _opts+="--segments data/${dset}/segments "
            fi


            _spk_list=" "
            for i in $(seq ${spk_num}); do
                _spk_list+="spk${i} "
            done
            if $use_noise_ref; then
                # reference for denoising ("noise1 noise2 ... niose${noise_type_num} ")
                _spk_list+=$(for n in $(seq $noise_type_num); do echo -n "noise$n "; done)
            fi
            if $use_dereverb_ref; then
                # reference for dereverberation
                _spk_list+="dereverb "
            fi

            for spk in ${_spk_list} "wav" ; do
                # shellcheck disable=SC2086
                scripts/audio/format_wav_scp.sh --nj "${nj}" --cmd "${train_cmd}" \
                    --out-filename "${spk}.scp" \
                    --audio-format "${audio_format}" --fs "${fs}" ${_opts} \
                    "data/${dset}/${spk}.scp" "${data_feats}${_suf}/${dset}" \
                    "${data_feats}${_suf}/${dset}/logs/${spk}" "${data_feats}${_suf}/${dset}/data/${spk}"

            done
            echo "${feats_type}" > "${data_feats}${_suf}/${dset}/feats_type"

        done
    fi


    if [ ${stage} -le 4 ] && [ ${stop_stage} -ge 4 ]; then
        log "Stage 4: Remove short data: ${data_feats}/org -> ${data_feats}"

        for dset in "${train_set}" "${valid_set}"; do
        # NOTE: Not applying to test_sets to keep original data

            _spk_list=" "
            for i in $(seq ${spk_num}); do
                _spk_list+="spk${i} "
            done
            if $use_noise_ref; then
                # reference for denoising ("noise1 noise2 ... niose${noise_type_num} ")
                _spk_list+=$(for n in $(seq $noise_type_num); do echo -n "noise$n "; done)
            fi
            if $use_dereverb_ref; then
                # reference for dereverberation
                _spk_list+="dereverb "
            fi

            # Copy data dir
            utils/copy_data_dir.sh "${data_feats}/org/${dset}" "${data_feats}/${dset}"
            cp "${data_feats}/org/${dset}/feats_type" "${data_feats}/${dset}/feats_type"
            for spk in ${_spk_list};do
                cp "${data_feats}/org/${dset}/${spk}.scp" "${data_feats}/${dset}/${spk}.scp"
            done

            _fs=$(python3 -c "import humanfriendly as h;print(h.parse_size('${fs}'))")
            _min_length=$(python3 -c "print(int(${min_wav_duration} * ${_fs}))")
            _max_length=$(python3 -c "print(int(${max_wav_duration} * ${_fs}))")

            # utt2num_samples is created by format_wav_scp.sh
            <"${data_feats}/org/${dset}/utt2num_samples" \
                awk -v min_length="${_min_length}" -v max_length="${_max_length}" \
                    '{ if ($2 > min_length && $2 < max_length ) print $0; }' \
                    >"${data_feats}/${dset}/utt2num_samples"
            for spk in ${_spk_list} "wav"; do
                <"${data_feats}/org/${dset}/${spk}.scp" \
                    utils/filter_scp.pl "${data_feats}/${dset}/utt2num_samples"  \
                    >"${data_feats}/${dset}/${spk}.scp"
            done

            # fix_data_dir.sh leaves only utts which exist in all files
            utils/fix_data_dir.sh "${data_feats}/${dset}"
        done
    fi
else
    log "Skip the data preparation stages"
fi


# ========================== Data preparation is done here. ==========================



if ! "${skip_train}"; then
    if [ ${stage} -le 5 ] && [ ${stop_stage} -ge 5 ]; then
        _enh_train_dir="${data_feats}/${train_set}"
        _enh_valid_dir="${data_feats}/${valid_set}"
        log "Stage 5: Enhancement collect stats: train_set=${_enh_train_dir}, valid_set=${_enh_valid_dir}"

        _opts=
        if [ -n "${enh_config}" ]; then
            # To generate the config file: e.g.
            #   % python3 -m espnet2.bin.enh_train --print_config --optim adam
            _opts+="--config ${enh_config} "
        fi

        _scp=wav.scp
        # "sound" supports "wav", "flac", etc.
        _type=sound

        # 1. Split the key file
        _logdir="${enh_stats_dir}/logdir"
        mkdir -p "${_logdir}"

        # Get the minimum number among ${nj} and the number lines of input files
        _nj=$(min "${nj}" "$(<${_enh_train_dir}/${_scp} wc -l)" "$(<${_enh_valid_dir}/${_scp} wc -l)")

        key_file="${_enh_train_dir}/${_scp}"
        split_scps=""
        for n in $(seq "${_nj}"); do
            split_scps+=" ${_logdir}/train.${n}.scp"
        done
        # shellcheck disable=SC2086
        utils/split_scp.pl "${key_file}" ${split_scps}

        key_file="${_enh_valid_dir}/${_scp}"
        split_scps=""
        for n in $(seq "${_nj}"); do
            split_scps+=" ${_logdir}/valid.${n}.scp"
        done
        # shellcheck disable=SC2086
        utils/split_scp.pl "${key_file}" ${split_scps}

        # 2. Submit jobs
        log "Enhancement collect-stats started... log: '${_logdir}/stats.*.log'"

        # prepare train and valid data parameters
        _train_data_param="--train_data_path_and_name_and_type ${_enh_train_dir}/wav.scp,speech_mix,sound "
        _valid_data_param="--valid_data_path_and_name_and_type ${_enh_valid_dir}/wav.scp,speech_mix,sound "
        for spk in $(seq "${spk_num}"); do
            _train_data_param+="--train_data_path_and_name_and_type ${_enh_train_dir}/spk${spk}.scp,speech_ref${spk},sound "
            _valid_data_param+="--valid_data_path_and_name_and_type ${_enh_valid_dir}/spk${spk}.scp,speech_ref${spk},sound "
        done

        if $use_dereverb_ref; then
            # reference for dereverberation
            _train_data_param+="--train_data_path_and_name_and_type ${_enh_train_dir}/dereverb.scp,dereverb_ref,sound "
            _valid_data_param+="--valid_data_path_and_name_and_type ${_enh_valid_dir}/dereverb.scp,dereverb_ref,sound "
        fi

        if $use_noise_ref; then
            # reference for denoising
            _train_data_param+=$(for n in $(seq $noise_type_num); do echo -n \
                "--train_data_path_and_name_and_type ${_enh_train_dir}/noise${n}.scp,noise_ref${n},sound "; done)
            _valid_data_param+=$(for n in $(seq $noise_type_num); do echo -n \
                "--valid_data_path_and_name_and_type ${_enh_valid_dir}/noise${n}.scp,noise_ref${n},sound "; done)
        fi

        # NOTE: --*_shape_file doesn't require length information if --batch_type=unsorted,
        #       but it's used only for deciding the sample ids.


        # shellcheck disable=SC2086
        ${train_cmd} JOB=1:"${_nj}" "${_logdir}"/stats.JOB.log \
            python3 -m espnet2.bin.enh_train \
                --collect_stats true \
                --use_preprocessor true \
                ${_train_data_param} \
                ${_valid_data_param} \
                --train_shape_file "${_logdir}/train.JOB.scp" \
                --valid_shape_file "${_logdir}/valid.JOB.scp" \
                --output_dir "${_logdir}/stats.JOB" \
                ${_opts} ${enh_args}

        # 3. Aggregate shape files
        _opts=
        for i in $(seq "${_nj}"); do
            _opts+="--input_dir ${_logdir}/stats.${i} "
        done
        # shellcheck disable=SC2086
        python3 -m espnet2.bin.aggregate_stats_dirs ${_opts} --output_dir "${enh_stats_dir}"

    fi


    if [ ${stage} -le 6 ] && [ ${stop_stage} -ge 6 ]; then
        _enh_train_dir="${data_feats}/${train_set}"
        _enh_valid_dir="${data_feats}/${valid_set}"
        log "Stage 6: Enhancemnt Frontend Training: train_set=${_enh_train_dir}, valid_set=${_enh_valid_dir}"

        _opts=
        if [ -n "${enh_config}" ]; then
            # To generate the config file: e.g.
            #   % python3 -m espnet2.bin.enh_train --print_config --optim adam
            _opts+="--config ${enh_config} "
        fi

        _scp=wav.scp
        # "sound" supports "wav", "flac", etc.
        _type=sound
        _fold_length="$((enh_speech_fold_length * 100))"
        # _opts+="--frontend_conf fs=${fs} "

        # prepare train and valid data parameters
        _train_data_param="--train_data_path_and_name_and_type ${_enh_train_dir}/wav.scp,speech_mix,sound "
        _train_shape_param="--train_shape_file ${enh_stats_dir}/train/speech_mix_shape "
        _valid_data_param="--valid_data_path_and_name_and_type ${_enh_valid_dir}/wav.scp,speech_mix,sound "
        _valid_shape_param="--valid_shape_file ${enh_stats_dir}/valid/speech_mix_shape "
        _fold_length_param="--fold_length ${_fold_length} "
        for spk in $(seq "${spk_num}"); do
            _train_data_param+="--train_data_path_and_name_and_type ${_enh_train_dir}/spk${spk}.scp,speech_ref${spk},sound "
            _train_shape_param+="--train_shape_file ${enh_stats_dir}/train/speech_ref${spk}_shape "
            _valid_data_param+="--valid_data_path_and_name_and_type ${_enh_valid_dir}/spk${spk}.scp,speech_ref${spk},sound "
            _valid_shape_param+="--valid_shape_file ${enh_stats_dir}/valid/speech_ref${spk}_shape "
            _fold_length_param+="--fold_length ${_fold_length} "
        done

        if $use_dereverb_ref; then
            # reference for dereverberation
            _train_data_param+="--train_data_path_and_name_and_type ${_enh_train_dir}/dereverb.scp,dereverb_ref,sound "
            _train_shape_param+="--train_shape_file ${enh_stats_dir}/train/dereverb_ref_shape "
            _valid_data_param+="--valid_data_path_and_name_and_type ${_enh_valid_dir}/dereverb.scp,dereverb_ref,sound "
            _valid_shape_param+="--valid_shape_file ${enh_stats_dir}/valid/dereverb_ref_shape "
            _fold_length_param+="--fold_length ${_fold_length} "
        fi

        if $use_noise_ref; then
            # reference for denoising
            for n in $(seq "${noise_type_num}"); do
                _train_data_param+="--train_data_path_and_name_and_type ${_enh_train_dir}/noise${n}.scp,noise_ref${n},sound "
                _train_shape_param+="--train_shape_file ${enh_stats_dir}/train/noise_ref${n}_shape "
                _valid_data_param+="--valid_data_path_and_name_and_type ${_enh_valid_dir}/noise${n}.scp,noise_ref${n},sound "
                _valid_shape_param+="--valid_shape_file ${enh_stats_dir}/valid/noise_ref${n}_shape "
                _fold_length_param+="--fold_length ${_fold_length} "
            done
        fi


        log "enh training started... log: '${enh_exp}/train.log'"
        # shellcheck disable=SC2086
        python3 -m espnet2.bin.launch \
            --cmd "${cuda_cmd} --name ${enh_exp}/train.log" \
            --log "${enh_exp}"/train.log \
            --ngpu "${ngpu}" \
            --num_nodes "${num_nodes}" \
            --init_file_prefix "${enh_exp}"/.dist_init_ \
            --multiprocessing_distributed true -- \
            python3 -m espnet2.bin.enh_train \
                ${_train_data_param} \
                ${_valid_data_param} \
                ${_train_shape_param} \
                ${_valid_shape_param} \
                ${_fold_length_param} \
                --resume true \
                --output_dir "${enh_exp}" \
                ${_opts} ${enh_args}

    fi
else
    log "Skip the training stages"
fi


if ! "${skip_eval}"; then
    if [ ${stage} -le 7 ] && [ ${stop_stage} -ge 7 ]; then
        log "Stage 7: Enhance Speech: training_dir=${enh_exp}"

        if ${gpu_inference}; then
            _cmd=${cuda_cmd}
            _ngpu=1
        else
            _cmd=${decode_cmd}
            _ngpu=0
        fi

        _opts=

        for dset in "${valid_set}" ${test_sets}; do
            _data="${data_feats}/${dset}"
            _dir="${enh_exp}/enhanced_${dset}"
            _logdir="${_dir}/logdir"
            mkdir -p "${_logdir}"

            _scp=wav.scp
            _type=sound

            # 1. Split the key file
            key_file=${_data}/${_scp}
            split_scps=""
            _nj=$(min "${inference_nj}" "$(<${key_file} wc -l)")
            for n in $(seq "${_nj}"); do
                split_scps+=" ${_logdir}/keys.${n}.scp"
            done
            # shellcheck disable=SC2086
            utils/split_scp.pl "${key_file}" ${split_scps}

            # 2. Submit decoding jobs
            log "Ehancement started... log: '${_logdir}/enh_inference.*.log'"
            # shellcheck disable=SC2086
            ${_cmd} --gpu "${_ngpu}" JOB=1:"${_nj}" "${_logdir}"/enh_inference.JOB.log \
                python3 -m espnet2.bin.enh_inference \
                    --ngpu "${_ngpu}" \
                    --fs "${fs}" \
                    --data_path_and_name_and_type "${_data}/${_scp},speech_mix,${_type}" \
                    --key_file "${_logdir}"/keys.JOB.scp \
                    --enh_train_config "${enh_exp}"/config.yaml \
                    --enh_model_file "${enh_exp}"/"${inference_model}" \
                    --output_dir "${_logdir}"/output.JOB \
                    ${_opts} ${inference_args}


            _spk_list=" "
            for i in $(seq ${spk_num}); do
                _spk_list+="spk${i} "
            done

            # 3. Concatenates the output files from each jobs
            for spk in ${_spk_list} ;
            do
                for i in $(seq "${_nj}"); do
                    cat "${_logdir}/output.${i}/${spk}.scp"
                done | LC_ALL=C sort -k1 > "${_dir}/${spk}.scp"
            done

        done
    fi


    if [ ${stage} -le 8 ] && [ ${stop_stage} -ge 8 ]; then
        log "Stage 8: Scoring"
        _cmd=${decode_cmd}

        for dset in "${valid_set}" ${test_sets}; do
            _data="${data_feats}/${dset}"
            _inf_dir="${enh_exp}/enhanced_${dset}"
            _dir="${enh_exp}/enhanced_${dset}/scoring"
            _logdir="${_dir}/logdir"
            mkdir -p "${_logdir}"

            # 1. Split the key file
            key_file=${_data}/wav.scp
            split_scps=""
            _nj=$(min "${inference_nj}" "$(<${key_file} wc -l)")
            for n in $(seq "${_nj}"); do
                split_scps+=" ${_logdir}/keys.${n}.scp"
            done
            # shellcheck disable=SC2086
            utils/split_scp.pl "${key_file}" ${split_scps}


            _ref_scp=
            for spk in $(seq "${spk_num}"); do
                _ref_scp+="--ref_scp ${_data}/spk${spk}.scp "
            done
            _inf_scp=
            for spk in $(seq "${spk_num}"); do
                _inf_scp+="--inf_scp ${_inf_dir}/spk${spk}.scp "
            done

            # 2. Submit decoding jobs
            log "Scoring started... log: '${_logdir}/enh_scoring.*.log'"
            # shellcheck disable=SC2086
            ${_cmd} JOB=1:"${_nj}" "${_logdir}"/enh_scoring.JOB.log \
                python3 -m espnet2.bin.enh_scoring \
                    --key_file "${_logdir}"/keys.JOB.scp \
                    --output_dir "${_logdir}"/output.JOB \
                    ${_ref_scp} \
                    ${_inf_scp} \
                    --ref_channel ${ref_channel}

            for spk in $(seq "${spk_num}"); do
                for protocol in ${scoring_protocol}; do
                    for i in $(seq "${_nj}"); do
                        cat "${_logdir}/output.${i}/${protocol}_spk${spk}"
                    done | LC_ALL=C sort -k1 > "${_dir}/${protocol}_spk${spk}"
                done
            done

<<<<<<< HEAD
        for spk in $(seq "${spk_num}"); do
            for protocol in ${scoring_protocol} wav ; do
                for i in $(seq "${_nj}"); do
                    cat "${_logdir}/output.${i}/${protocol}_spk${spk}"
                done | LC_ALL=C sort -k1 > "${_dir}/${protocol}_spk${spk}"
=======
            for protocol in ${scoring_protocol}; do
                # shellcheck disable=SC2046
                paste $(for j in $(seq ${spk_num}); do echo "${_dir}"/"${protocol}"_spk"${j}" ; done)  |
                awk 'BEIGN{sum=0}
                    {n=0;score=0;for (i=2; i<=NF; i+=2){n+=1;score+=$i}; sum+=score/n}
                    END{print sum/NR}' > "${_dir}/result_${protocol,,}.txt"
>>>>>>> 3ea92750
            done
        done
        ./scripts/utils/show_enh_score.sh ${enh_exp} > "${enh_exp}/RESULTS.TXT"

    fi
else
    log "Skip the evaluation stages"
fi

if "${score_with_asr}"; then

    if [ ${stage} -le 9 ] && [ ${stop_stage} -ge 9 ]; then
        log "Stage 9: Decode with pretrained ASR model: "
        _cmd=${decode_cmd}
        decode_asr_model=valid.acc.best.pth
        asr_exp='/mnt/lustre/sjtu/home/cdl54/workspace/asr/develop/espnet/egs2/wsj/asr1/exp/asr_train_asr_transformer_raw_char'

        if ${gpu_inference}; then
            _cmd=${cuda_cmd}
            _ngpu=1
        else
            _cmd=${decode_cmd}
            _ngpu=0
        fi


        for dset in ${test_sets}; do
            _data="${data_feats}/${dset}"
            _inf_dir="${enh_exp}/enhanced_${dset}"
            _dir="${enh_exp}/enhanced_${dset}/scoring_asr"

            for spk in $(seq "${spk_num}"); do
                _ddir=${_dir}/spk_${spk}
                _logdir="${_ddir}/logdir"
                _decode_dir="${_ddir}/decode"
                mkdir -p ${_ddir}
                mkdir -p "${_logdir}"
                mkdir -p "${_decode_dir}"


                # cp ${enh_exp}/enhanced_${dset}/scoring/wav_spk${spk} ${_ddir}/wav_ori.scp
                # pick 100 utterences for debug
                head -100 ${enh_exp}/enhanced_${dset}/scoring/wav_spk${spk} > ${_ddir}/wav.scp
                cp data/${dset}/text_spk${spk} ${_ddir}/text
                cp ${_data}/{spk2utt,utt2spk,utt2num_samples,feats_type} ${_ddir}
                utils/fix_data_dir.sh "${_ddir}"
                mv ${_ddir}/wav.scp ${_ddir}/wav_ori.scp

                

                scripts/audio/format_wav_scp.sh --nj "${infernece_nj}" --cmd "${_cmd}" \
                    --out-filename "wav.scp" \
                    --audio-format "${audio_format}" --fs "16k" \
                    "${_ddir}/wav_ori.scp" "${_ddir}" \
                    "${_ddir}/formated/logs/" "${_ddir}/formated/"

                # 1. Split the key file
                key_file=${_ddir}/wav.scp
                _nj=$(min "${infernece_nj}" "$(<${key_file} wc -l)")

                split_scps=""
                for n in $(seq "${_nj}"); do
                    split_scps+=" ${_logdir}/keys.${n}.scp"
                done
                # shellcheck disable=SC2086
                utils/split_scp.pl "${key_file}" ${split_scps}

                log "Decoding started... log: '${_logdir}/asr_inference.*.log'"
                # shellcheck disable=SC2086
                ${_cmd} --gpu "${_ngpu}" JOB=1:"${_nj}" "${_logdir}"/asr_inference.JOB.log \
                    python3 -m espnet2.bin.asr_inference \
                        --ngpu "${_ngpu}" \
                        --data_path_and_name_and_type "${_ddir}/wav.scp,speech,sound" \
                        --key_file "${_logdir}"/keys.JOB.scp \
                        --asr_train_config "${asr_exp}"/config.yaml \
                        --asr_model_file "${asr_exp}"/"${decode_asr_model}" \
                        --output_dir "${_logdir}"/output.JOB 

                for f in token token_int score text; do
                    for i in $(seq "${_nj}"); do
                        cat "${_logdir}/output.${i}/1best_recog/${f}"
                    done | LC_ALL=C sort -k1 >"${_decode_dir}/${f}"
                done
            done

        done
    fi

    if [ ${stage} -le 10 ] && [ ${stop_stage} -ge 10 ]; then
        log "Stage 10: Scoring with pretrained ASR model: "

        _cmd=${decode_cmd}
        nlsyms_txt='./data/nlsyms.txt'
        cleaner=none

        if ${gpu_inference}; then
            _cmd=${cuda_cmd}
            _ngpu=1
        else
            _cmd=${decode_cmd}
            _ngpu=0
        fi


        for dset in ${test_sets}; do
            _inf_dir="${enh_exp}/enhanced_${dset}"
            _dir="${enh_exp}/enhanced_${dset}/scoring_asr"

            for spk in $(seq "${spk_num}"); do
                _ddir=${_dir}/spk_${spk}
                _logdir="${_ddir}/logdir"
                _decode_dir="${_ddir}/decode"

                for _type in cer wer; do

                    _scoredir="${_ddir}/score_${_type}"
                    mkdir -p "${_scoredir}"

                    if [ "${_type}" = wer ]; then
                        # Tokenize text to word level
                        paste \
                            <(<"${_ddir}/text" \
                                python3 -m espnet2.bin.tokenize_text  \
                                    -f 2- --input - --output - \
                                    --token_type word \
                                    --non_linguistic_symbols "${nlsyms_txt}" \
                                    --remove_non_linguistic_symbols true \
                                    --cleaner "${cleaner}" \
                                    ) \
                            <(<"${_ddir}/text" awk '{ print "(" $1 ")" }') \
                                >"${_scoredir}/ref.trn"

                        # NOTE(kamo): Don't use cleaner for hyp
                        paste \
                            <(<"${_decode_dir}/text"  \
                                python3 -m espnet2.bin.tokenize_text  \
                                    -f 2- --input - --output - \
                                    --token_type word \
                                    --non_linguistic_symbols "${nlsyms_txt}" \
                                    --remove_non_linguistic_symbols true \
                                    ) \
                            <(<"${_ddir}/text" awk '{ print "(" $1 ")" }') \
                                >"${_scoredir}/hyp.trn"
                    elif [ "${_type}" = cer ]; then
                        # Tokenize text to char level
                        paste \
                            <(<"${_ddir}/text" \
                                python3 -m espnet2.bin.tokenize_text  \
                                    -f 2- --input - --output - \
                                    --token_type char \
                                    --non_linguistic_symbols "${nlsyms_txt}" \
                                    --remove_non_linguistic_symbols true \
                                    --cleaner "${cleaner}" \
                                    ) \
                            <(<"${_ddir}/text" awk '{ print "(" $1 ")" }') \
                                >"${_scoredir}/ref.trn"

                        # NOTE(kamo): Don't use cleaner for hyp
                        paste \
                            <(<"${_decode_dir}/text"  \
                                python3 -m espnet2.bin.tokenize_text  \
                                    -f 2- --input - --output - \
                                    --token_type char \
                                    --non_linguistic_symbols "${nlsyms_txt}" \
                                    --remove_non_linguistic_symbols true \
                                    ) \
                            <(<"${_ddir}/text" awk '{ print "(" $1 ")" }') \
                                >"${_scoredir}/hyp.trn"
                    fi

                    sclite \
                        -r "${_scoredir}/ref.trn" trn \
                        -h "${_scoredir}/hyp.trn" trn \
                        -i rm -o all stdout > "${_scoredir}/result.txt"

                    log "Write ${_type} result in ${_scoredir}/result.txt"
                    grep -e Avg -e SPKR -m 2 "${_scoredir}/result.txt"
                done

            done

        done
    fi

else

    log "Skip the stages for scoring with asr"

fi


<<<<<<< HEAD
if [ ${stage} -le 11 ] && [ ${stop_stage} -ge 11 ]; then
    log "[Option] Stage 11: Pack model: ${enh_exp}/packed.zip"
=======
packed_model="${enh_exp}/${enh_exp##*/}_${inference_model%.*}.zip"
if ! "${skip_upload}"; then
    if [ ${stage} -le 9 ] && [ ${stop_stage} -ge 9 ]; then
        log "Stage 9: Pack model: ${packed_model}"
>>>>>>> 3ea92750

        python3 -m espnet2.bin.pack enh \
            --train_config "${enh_exp}"/config.yaml \
            --model_file "${enh_exp}"/"${inference_model}" \
            --option "${enh_exp}"/RESULTS.TXT \
            --option "${enh_stats_dir}"/train/feats_stats.npz  \
            --outpath "${packed_model}"
    fi


    if [ ${stage} -le 10 ] && [ ${stop_stage} -ge 10 ]; then
        log "Stage 10: Upload model to Zenodo: ${packed_model}"

        # To upload your model, you need to do:
        #   1. Sign up to Zenodo: https://zenodo.org/
        #   2. Create access token: https://zenodo.org/account/settings/applications/tokens/new/
        #   3. Set your environment: % export ACCESS_TOKEN="<your token>"

        if command -v git &> /dev/null; then
            _creator_name="$(git config user.name)"
            _checkout="
git checkout $(git show -s --format=%H)"

        else
            _creator_name="$(whoami)"
            _checkout=""
        fi
        # /some/where/espnet/egs2/foo/asr1/ -> foo/asr1
        _task="$(pwd | rev | cut -d/ -f2 | rev)"
        # foo/asr1 -> foo
        _corpus="${_task%/*}"
        _model_name="${_creator_name}/${_corpus}_$(basename ${packed_model} .zip)"

        # Generate description file
        cat << EOF > "${enh_exp}"/description
This model was trained by ${_creator_name} using ${_task} recipe in <a href="https://github.com/espnet/espnet/">espnet</a>.
<p>&nbsp;</p>
<ul>
<li><strong>Python API</strong><pre><code class="language-python">See https://github.com/espnet/espnet_model_zoo</code></pre></li>
<li><strong>Evaluate in the recipe</strong><pre>
<code class="language-bash">git clone https://github.com/espnet/espnet
cd espnet${_checkout}
pip install -e .
cd $(pwd | rev | cut -d/ -f1-3 | rev)
./run.sh --skip_data_prep false --skip_train true --download_model ${_model_name}</code>
</pre></li>
<li><strong>Results</strong><pre><code>$(cat "${enh_exp}"/RESULTS.md)</code></pre></li>
<li><strong>ASR config</strong><pre><code>$(cat "${enh_exp}"/config.yaml)</code></pre></li>
</ul>
EOF

        # NOTE(kamo): The model file is uploaded here, but not published yet.
        #   Please confirm your record at Zenodo and publish it by youself.

        # shellcheck disable=SC2086
        espnet_model_zoo_upload \
            --file "${packed_model}" \
            --title "ESPnet2 pretrained model, ${_model_name}, fs=${fs}, lang=${lang}" \
            --description_file "${enh_exp}"/description \
            --creator_name "${_creator_name}" \
            --license "CC-BY-4.0" \
            --use_sandbox false \
            --publish false
    fi
else
    log "Skip the uploading stages"
fi

log "Successfully finished. [elapsed=${SECONDS}s]"<|MERGE_RESOLUTION|>--- conflicted
+++ resolved
@@ -622,27 +622,20 @@
                     --ref_channel ${ref_channel}
 
             for spk in $(seq "${spk_num}"); do
-                for protocol in ${scoring_protocol}; do
+                for protocol in ${scoring_protocol} wav; do
                     for i in $(seq "${_nj}"); do
                         cat "${_logdir}/output.${i}/${protocol}_spk${spk}"
                     done | LC_ALL=C sort -k1 > "${_dir}/${protocol}_spk${spk}"
                 done
             done
 
-<<<<<<< HEAD
-        for spk in $(seq "${spk_num}"); do
-            for protocol in ${scoring_protocol} wav ; do
-                for i in $(seq "${_nj}"); do
-                    cat "${_logdir}/output.${i}/${protocol}_spk${spk}"
-                done | LC_ALL=C sort -k1 > "${_dir}/${protocol}_spk${spk}"
-=======
+
             for protocol in ${scoring_protocol}; do
                 # shellcheck disable=SC2046
                 paste $(for j in $(seq ${spk_num}); do echo "${_dir}"/"${protocol}"_spk"${j}" ; done)  |
                 awk 'BEIGN{sum=0}
                     {n=0;score=0;for (i=2; i<=NF; i+=2){n+=1;score+=$i}; sum+=score/n}
                     END{print sum/NR}' > "${_dir}/result_${protocol,,}.txt"
->>>>>>> 3ea92750
             done
         done
         ./scripts/utils/show_enh_score.sh ${enh_exp} > "${enh_exp}/RESULTS.TXT"
@@ -834,15 +827,11 @@
 fi
 
 
-<<<<<<< HEAD
-if [ ${stage} -le 11 ] && [ ${stop_stage} -ge 11 ]; then
-    log "[Option] Stage 11: Pack model: ${enh_exp}/packed.zip"
-=======
+
 packed_model="${enh_exp}/${enh_exp##*/}_${inference_model%.*}.zip"
 if ! "${skip_upload}"; then
-    if [ ${stage} -le 9 ] && [ ${stop_stage} -ge 9 ]; then
-        log "Stage 9: Pack model: ${packed_model}"
->>>>>>> 3ea92750
+    if [ ${stage} -le 11 ] && [ ${stop_stage} -ge 9 ]; then
+        log "Stage 11: Pack model: ${packed_model}"
 
         python3 -m espnet2.bin.pack enh \
             --train_config "${enh_exp}"/config.yaml \
